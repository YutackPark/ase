"""Filters"""
from itertools import product
from warnings import warn

import numpy as np

from ase.calculators.calculator import PropertyNotImplementedError
from ase.stress import full_3x3_to_voigt_6_stress, voigt_6_to_full_3x3_stress
from ase.utils import deprecated
from ase.utils.abc import Optimizable

__all__ = [
    'Filter', 'StrainFilter', 'UnitCellFilter', 'FrechetCellFilter',
    'ExpCellFilter'
]


class OptimizableFilter(Optimizable):
    def __init__(self, filterobj):
        self.filterobj = filterobj

    def get_positions(self):
        return self.filterobj.get_positions()

    def set_positions(self, positions):
        self.filterobj.set_positions(positions)

    def get_forces(self):
        return self.filterobj.get_forces()

    def get_potential_energy(self):
        return self.filterobj.get_potential_energy(force_consistent=True)

    def __len__(self):
        return len(self.filterobj)

    def iterimages(self):
        return self.filterobj.iterimages()


class Filter:
    """Subset filter class."""

    def __init__(self, atoms, indices=None, mask=None):
        """Filter atoms.

        This filter can be used to hide degrees of freedom in an Atoms
        object.

        Parameters
        ----------
        indices : list of int
           Indices for those atoms that should remain visible.
        mask : list of bool
           One boolean per atom indicating if the atom should remain
           visible or not.

        If a Trajectory tries to save this object, it will instead
        save the underlying Atoms object.  To prevent this, override
        the iterimages method.
        """

        self.atoms = atoms
        self.constraints = []
        # Make self.info a reference to the underlying atoms' info dictionary.
        self.info = self.atoms.info

        if indices is None and mask is None:
            raise ValueError('Use "indices" or "mask".')
        if indices is not None and mask is not None:
            raise ValueError('Use only one of "indices" and "mask".')

        if mask is not None:
            self.index = np.asarray(mask, bool)
            self.n = self.index.sum()
        else:
            self.index = np.asarray(indices, int)
            self.n = len(self.index)

    def iterimages(self):
        # Present the real atoms object to Trajectory and friends
        return self.atoms.iterimages()

    def get_cell(self):
        """Returns the computational cell.

        The computational cell is the same as for the original system.
        """
        return self.atoms.get_cell()

    def get_pbc(self):
        """Returns the periodic boundary conditions.

        The boundary conditions are the same as for the original system.
        """
        return self.atoms.get_pbc()

    def get_positions(self):
        'Return the positions of the visible atoms.'
        return self.atoms.get_positions()[self.index]

    def set_positions(self, positions, **kwargs):
        'Set the positions of the visible atoms.'
        pos = self.atoms.get_positions()
        pos[self.index] = positions
        self.atoms.set_positions(pos, **kwargs)

    positions = property(get_positions, set_positions,
                         doc='Positions of the atoms')

    def get_momenta(self):
        'Return the momenta of the visible atoms.'
        return self.atoms.get_momenta()[self.index]

    def set_momenta(self, momenta, **kwargs):
        'Set the momenta of the visible atoms.'
        mom = self.atoms.get_momenta()
        mom[self.index] = momenta
        self.atoms.set_momenta(mom, **kwargs)

    def get_atomic_numbers(self):
        'Return the atomic numbers of the visible atoms.'
        return self.atoms.get_atomic_numbers()[self.index]

    def set_atomic_numbers(self, atomic_numbers):
        'Set the atomic numbers of the visible atoms.'
        z = self.atoms.get_atomic_numbers()
        z[self.index] = atomic_numbers
        self.atoms.set_atomic_numbers(z)

    def get_tags(self):
        'Return the tags of the visible atoms.'
        return self.atoms.get_tags()[self.index]

    def set_tags(self, tags):
        'Set the tags of the visible atoms.'
        tg = self.atoms.get_tags()
        tg[self.index] = tags
        self.atoms.set_tags(tg)

    def get_forces(self, *args, **kwargs):
        return self.atoms.get_forces(*args, **kwargs)[self.index]

    def get_stress(self, *args, **kwargs):
        return self.atoms.get_stress(*args, **kwargs)

    def get_stresses(self, *args, **kwargs):
        return self.atoms.get_stresses(*args, **kwargs)[self.index]

    def get_masses(self):
        return self.atoms.get_masses()[self.index]

    def get_potential_energy(self, **kwargs):
        """Calculate potential energy.

        Returns the potential energy of the full system.
        """
        return self.atoms.get_potential_energy(**kwargs)

    def get_chemical_symbols(self):
        return self.atoms.get_chemical_symbols()

    def get_initial_magnetic_moments(self):
        return self.atoms.get_initial_magnetic_moments()

    def get_calculator(self):
        """Returns the calculator.

        WARNING: The calculator is unaware of this filter, and sees a
        different number of atoms.
        """
        return self.atoms.calc

    @property
    def calc(self):
        return self.atoms.calc

    def get_celldisp(self):
        return self.atoms.get_celldisp()

    def has(self, name):
        'Check for existence of array.'
        return self.atoms.has(name)

    def __len__(self):
        'Return the number of movable atoms.'
        return self.n

    def __getitem__(self, i):
        'Return an atom.'
        return self.atoms[self.index[i]]

    def __ase_optimizable__(self):
        return OptimizableFilter(self)


class StrainFilter(Filter):
    """Modify the supercell while keeping the scaled positions fixed.

    Presents the strain of the supercell as the generalized positions,
    and the global stress tensor (times the volume) as the generalized
    force.

    This filter can be used to relax the unit cell until the stress is
    zero.  If MDMin is used for this, the timestep (dt) to be used
    depends on the system size. 0.01/x where x is a typical dimension
    seems like a good choice.

    The stress and strain are presented as 6-vectors, the order of the
    components follow the standard engingeering practice: xx, yy, zz,
    yz, xz, xy.

    """

    def __init__(self, atoms, mask=None, include_ideal_gas=False):
        """Create a filter applying a homogeneous strain to a list of atoms.

        The first argument, atoms, is the atoms object.

        The optional second argument, mask, is a list of six booleans,
        indicating which of the six independent components of the
        strain that are allowed to become non-zero.  It defaults to
        [1,1,1,1,1,1].

        """

        self.strain = np.zeros(6)
        self.include_ideal_gas = include_ideal_gas

        if mask is None:
            mask = np.ones(6)
        else:
            mask = np.array(mask)

        Filter.__init__(self, atoms=atoms, mask=mask)
        self.mask = mask
        self.origcell = atoms.get_cell()

    def get_positions(self):
        return self.strain.reshape((2, 3)).copy()

    def set_positions(self, new):
        new = new.ravel() * self.mask
        eps = np.array([[1.0 + new[0], 0.5 * new[5], 0.5 * new[4]],
                        [0.5 * new[5], 1.0 + new[1], 0.5 * new[3]],
                        [0.5 * new[4], 0.5 * new[3], 1.0 + new[2]]])

        self.atoms.set_cell(np.dot(self.origcell, eps), scale_atoms=True)
        self.strain[:] = new

    def get_forces(self, **kwargs):
        stress = self.atoms.get_stress(include_ideal_gas=self.include_ideal_gas)
        return -self.atoms.get_volume() * (stress * self.mask).reshape((2, 3))

    def has(self, x):
        return self.atoms.has(x)

    def __len__(self):
        return 2


class UnitCellFilter(Filter):
    """Modify the supercell and the atom positions. """

    def __init__(self, atoms, mask=None,
                 cell_factor=None,
                 hydrostatic_strain=False,
                 constant_volume=False,
                 orig_cell=None,
                 scalar_pressure=0.0):
        """Create a filter that returns the atomic forces and unit cell
        stresses together, so they can simultaneously be minimized.

        The first argument, atoms, is the atoms object. The optional second
        argument, mask, is a list of booleans, indicating which of the six
        independent components of the strain are relaxed.

        - True = relax to zero
        - False = fixed, ignore this component

        Degrees of freedom are the positions in the original undeformed cell,
        plus the deformation tensor (extra 3 "atoms"). This gives forces
        consistent with numerical derivatives of the potential energy
        with respect to the cell degreees of freedom.

        For full details see:
            E. B. Tadmor, G. S. Smith, N. Bernstein, and E. Kaxiras,
            Phys. Rev. B 59, 235 (1999)

        You can still use constraints on the atoms, e.g. FixAtoms, to control
        the relaxation of the atoms.

        >>> # this should be equivalent to the StrainFilter
        >>> atoms = Atoms(...)
        >>> atoms.set_constraint(FixAtoms(mask=[True for atom in atoms]))
        >>> ucf = UnitCellFilter(atoms)

        You should not attach this UnitCellFilter object to a
        trajectory. Instead, create a trajectory for the atoms, and
        attach it to an optimizer like this:

        >>> atoms = Atoms(...)
        >>> ucf = UnitCellFilter(atoms)
        >>> qn = QuasiNewton(ucf)
        >>> traj = Trajectory('TiO2.traj', 'w', atoms)
        >>> qn.attach(traj)
        >>> qn.run(fmax=0.05)

        Helpful conversion table:

        - 0.05 eV/A^3   = 8 GPA
        - 0.003 eV/A^3  = 0.48 GPa
        - 0.0006 eV/A^3 = 0.096 GPa
        - 0.0003 eV/A^3 = 0.048 GPa
        - 0.0001 eV/A^3 = 0.02 GPa

        Additional optional arguments:

        cell_factor: float (default float(len(atoms)))
            Factor by which deformation gradient is multiplied to put
            it on the same scale as the positions when assembling
            the combined position/cell vector. The stress contribution to
            the forces is scaled down by the same factor. This can be thought
            of as a very simple preconditioners. Default is number of atoms
            which gives approximately the correct scaling.

        hydrostatic_strain: bool (default False)
            Constrain the cell by only allowing hydrostatic deformation.
            The virial tensor is replaced by np.diag([np.trace(virial)]*3).

        constant_volume: bool (default False)
            Project out the diagonal elements of the virial tensor to allow
            relaxations at constant volume, e.g. for mapping out an
            energy-volume curve. Note: this only approximately conserves
            the volume and breaks energy/force consistency so can only be
            used with optimizers that do require do a line minimisation
            (e.g. FIRE).

        scalar_pressure: float (default 0.0)
            Applied pressure to use for enthalpy pV term. As above, this
            breaks energy/force consistency.
        """

        Filter.__init__(self, atoms=atoms, indices=range(len(atoms)))
        self.atoms = atoms
        if orig_cell is None:
            self.orig_cell = atoms.get_cell()
        else:
            self.orig_cell = orig_cell
        self.stress = None

        if mask is None:
            mask = np.ones(6)
        mask = np.asarray(mask)
        if mask.shape == (6,):
            self.mask = voigt_6_to_full_3x3_stress(mask)
        elif mask.shape == (3, 3):
            self.mask = mask
        else:
            raise ValueError('shape of mask should be (3,3) or (6,)')

        if cell_factor is None:
            cell_factor = float(len(atoms))
        self.hydrostatic_strain = hydrostatic_strain
        self.constant_volume = constant_volume
        self.scalar_pressure = scalar_pressure
        self.cell_factor = cell_factor
        self.copy = self.atoms.copy
        self.arrays = self.atoms.arrays

    def deform_grad(self):
        return np.linalg.solve(self.orig_cell, self.atoms.cell).T

    def get_positions(self):
        """
        this returns an array with shape (natoms + 3,3).

        the first natoms rows are the positions of the atoms, the last
        three rows are the deformation tensor associated with the unit cell,
        scaled by self.cell_factor.
        """

        cur_deform_grad = self.deform_grad()
        natoms = len(self.atoms)
        pos = np.zeros((natoms + 3, 3))
        # UnitCellFilter's positions are the self.atoms.positions but without
        # the applied deformation gradient
        pos[:natoms] = np.linalg.solve(cur_deform_grad,
                                       self.atoms.positions.T).T
        # UnitCellFilter's cell DOFs are the deformation gradient times a
        # scaling factor
        pos[natoms:] = self.cell_factor * cur_deform_grad
        return pos

    def set_positions(self, new, **kwargs):
        """
        new is an array with shape (natoms+3,3).

        the first natoms rows are the positions of the atoms, the last
        three rows are the deformation tensor used to change the cell shape.

        the new cell is first set from original cell transformed by the new
        deformation gradient, then the positions are set with respect to the
        current cell by transforming them with the same deformation gradient
        """

        natoms = len(self.atoms)
        new_atom_positions = new[:natoms]
        new_deform_grad = new[natoms:] / self.cell_factor
        # Set the new cell from the original cell and the new
        # deformation gradient.  Both current and final structures should
        # preserve symmetry, so if set_cell() calls FixSymmetry.adjust_cell(),
        # it should be OK
        self.atoms.set_cell(self.orig_cell @ new_deform_grad.T,
                            scale_atoms=True)
        # Set the positions from the ones passed in (which are without the
        # deformation gradient applied) and the new deformation gradient.
        # This should also preserve symmetry, so if set_positions() calls
        # FixSymmetyr.adjust_positions(), it should be OK
        self.atoms.set_positions(new_atom_positions @ new_deform_grad.T,
                                 **kwargs)

    def get_potential_energy(self, force_consistent=True):
        """
        returns potential energy including enthalpy PV term.
        """
        atoms_energy = self.atoms.get_potential_energy(
            force_consistent=force_consistent)
        return atoms_energy + self.scalar_pressure * self.atoms.get_volume()

    def get_forces(self, **kwargs):
        """
        returns an array with shape (natoms+3,3) of the atomic forces
        and unit cell stresses.

        the first natoms rows are the forces on the atoms, the last
        three rows are the forces on the unit cell, which are
        computed from the stress tensor.
        """

        stress = self.atoms.get_stress(**kwargs)
        atoms_forces = self.atoms.get_forces(**kwargs)

        volume = self.atoms.get_volume()
        virial = -volume * (voigt_6_to_full_3x3_stress(stress) +
                            np.diag([self.scalar_pressure] * 3))
        cur_deform_grad = self.deform_grad()
        atoms_forces = atoms_forces @ cur_deform_grad
        virial = np.linalg.solve(cur_deform_grad, virial.T).T

        if self.hydrostatic_strain:
            vtr = virial.trace()
            virial = np.diag([vtr / 3.0, vtr / 3.0, vtr / 3.0])

        # Zero out components corresponding to fixed lattice elements
        if (self.mask != 1.0).any():
            virial *= self.mask

        if self.constant_volume:
            vtr = virial.trace()
            np.fill_diagonal(virial, np.diag(virial) - vtr / 3.0)

        natoms = len(self.atoms)
        forces = np.zeros((natoms + 3, 3))
        forces[:natoms] = atoms_forces
        forces[natoms:] = virial / self.cell_factor

        self.stress = -full_3x3_to_voigt_6_stress(virial) / volume
        return forces

    def get_stress(self):
        raise PropertyNotImplementedError

    def has(self, x):
        return self.atoms.has(x)

    def __len__(self):
        return (len(self.atoms) + 3)


class FrechetCellFilter(UnitCellFilter):
    """Modify the supercell and the atom positions."""

    def __init__(self, atoms, mask=None,
                 exp_cell_factor=None,
                 hydrostatic_strain=False,
                 constant_volume=False,
                 scalar_pressure=0.0):
        r"""Create a filter that returns the atomic forces and unit cell
        stresses together, so they can simultaneously be minimized.

        The first argument, atoms, is the atoms object. The optional second
        argument, mask, is a list of booleans, indicating which of the six
        independent components of the strain are relaxed.

        - True = relax to zero
        - False = fixed, ignore this component

        Degrees of freedom are the positions in the original undeformed cell,
        plus the log of the deformation tensor (extra 3 "atoms"). This gives
        forces consistent with numerical derivatives of the potential energy
        with respect to the cell degrees of freedom.

        You can still use constraints on the atoms, e.g. FixAtoms, to control
        the relaxation of the atoms.

        >>> # this should be equivalent to the StrainFilter
        >>> atoms = Atoms(...)
        >>> atoms.set_constraint(FixAtoms(mask=[True for atom in atoms]))
        >>> ecf = FrechetCellFilter(atoms)

        You should not attach this FrechetCellFilter object to a
        trajectory. Instead, create a trajectory for the atoms, and
        attach it to an optimizer like this:

        >>> atoms = Atoms(...)
        >>> ecf = FrechetCellFilter(atoms)
        >>> qn = QuasiNewton(ecf)
        >>> traj = Trajectory('TiO2.traj', 'w', atoms)
        >>> qn.attach(traj)
        >>> qn.run(fmax=0.05)

        Helpful conversion table:

        - 0.05 eV/A^3   = 8 GPA
        - 0.003 eV/A^3  = 0.48 GPa
        - 0.0006 eV/A^3 = 0.096 GPa
        - 0.0003 eV/A^3 = 0.048 GPa
        - 0.0001 eV/A^3 = 0.02 GPa

        Additional optional arguments:

        exp_cell_factor: float (default float(len(atoms)))
            Scaling factor for cell variables. The cell gradients in
            FrechetCellFilter.get_forces() is divided by exp_cell_factor.
            By default, set the number of atoms. We recommend to set
            an extensive value for this parameter.

        hydrostatic_strain: bool (default False)
            Constrain the cell by only allowing hydrostatic deformation.
            The virial tensor is replaced by np.diag([np.trace(virial)]*3).

        constant_volume: bool (default False)
            Project out the diagonal elements of the virial tensor to allow
            relaxations at constant volume, e.g. for mapping out an
            energy-volume curve.

        scalar_pressure: float (default 0.0)
            Applied pressure to use for enthalpy pV term. As above, this
            breaks energy/force consistency.

        Implementation note:

        The implementation is based on that of Christoph Ortner in JuLIP.jl:
        https://github.com/JuliaMolSim/JuLIP.jl/blob/master/src/expcell.jl

        The initial implementation of ExpCellFilter gave inconsistent gradients
        for cell variables (matrix log of the deformation tensor). If you would
        like to keep the previous behavior, please use ExpCellFilter.

        The derivation of gradients of energy w.r.t positions and the log of the
        deformation tensor is given in
        https://github.com/lan496/lan496.github.io/blob/main/notes/cell_grad.pdf
        """

        Filter.__init__(self, atoms=atoms, indices=range(len(atoms)))
        UnitCellFilter.__init__(self, atoms=atoms, mask=mask,
                                hydrostatic_strain=hydrostatic_strain,
                                constant_volume=constant_volume,
                                scalar_pressure=scalar_pressure)

        # We defer the scipy import to avoid high immediate import overhead
        from scipy.linalg import expm, expm_frechet, logm
        self.expm = expm
        self.logm = logm
        self.expm_frechet = expm_frechet

        # Scaling factor for cell gradients
        if exp_cell_factor is None:
            exp_cell_factor = float(len(atoms))
        self.exp_cell_factor = exp_cell_factor

    def get_positions(self):
        pos = UnitCellFilter.get_positions(self)
        natoms = len(self.atoms)
        pos[natoms:] = self.logm(pos[natoms:]) * self.exp_cell_factor
        return pos

    def set_positions(self, new, **kwargs):
        natoms = len(self.atoms)
        new2 = new.copy()
        new2[natoms:] = self.expm(new[natoms:] / self.exp_cell_factor)
        UnitCellFilter.set_positions(self, new2, **kwargs)

    def get_forces(self, **kwargs):
        # forces on atoms are same as UnitCellFilter, we just
        # need to modify the stress contribution
        stress = self.atoms.get_stress(**kwargs)
        volume = self.atoms.get_volume()
        virial = -volume * (voigt_6_to_full_3x3_stress(stress) +
                            np.diag([self.scalar_pressure] * 3))

        cur_deform_grad = self.deform_grad()
        cur_deform_grad_log = self.logm(cur_deform_grad)

        if self.hydrostatic_strain:
            vtr = virial.trace()
            virial = np.diag([vtr / 3.0, vtr / 3.0, vtr / 3.0])

        # Zero out components corresponding to fixed lattice elements
        if (self.mask != 1.0).any():
            virial *= self.mask

        # Cell gradient for UnitCellFilter
        ucf_cell_grad = virial @ np.linalg.inv(cur_deform_grad.T)

        # Cell gradient for FrechetCellFilter
        deform_grad_log_force = np.zeros((3, 3))
        for mu, nu in product(range(3), repeat=2):
            dir = np.zeros((3, 3))
            dir[mu, nu] = 1.0
            # Directional derivative of deformation to (mu, nu) strain direction
            expm_der = self.expm_frechet(
                cur_deform_grad_log,
                dir,
                compute_expm=False
            )
            deform_grad_log_force[mu, nu] = np.sum(expm_der * ucf_cell_grad)

        # Cauchy stress used for convergence testing
        convergence_crit_stress = -(virial / volume)
        if self.constant_volume:
            # apply constraint to force
            dglf_trace = deform_grad_log_force.trace()
            np.fill_diagonal(deform_grad_log_force,
                             np.diag(deform_grad_log_force) - dglf_trace / 3.0)
            # apply constraint to Cauchy stress used for convergence testing
            ccs_trace = convergence_crit_stress.trace()
            np.fill_diagonal(convergence_crit_stress,
                             np.diag(convergence_crit_stress) - ccs_trace / 3.0)

        atoms_forces = self.atoms.get_forces(**kwargs)
        atoms_forces = atoms_forces @ cur_deform_grad

        # pack gradients into vector
        natoms = len(self.atoms)
        forces = np.zeros((natoms + 3, 3))
        forces[:natoms] = atoms_forces
        forces[natoms:] = deform_grad_log_force / self.exp_cell_factor
        self.stress = full_3x3_to_voigt_6_stress(convergence_crit_stress)
        return forces


class ExpCellFilter(UnitCellFilter):

    @deprecated(DeprecationWarning(
        'Use FrechetCellFilter for better convergence w.r.t. cell variables.'
    ))
    def __init__(self, atoms, mask=None,
                 cell_factor=None,
                 hydrostatic_strain=False,
                 constant_volume=False,
                 scalar_pressure=0.0):
        r"""Create a filter that returns the atomic forces and unit cell
            stresses together, so they can simultaneously be minimized.

            The first argument, atoms, is the atoms object. The optional second
            argument, mask, is a list of booleans, indicating which of the six
            independent components of the strain are relaxed.

            - True = relax to zero
            - False = fixed, ignore this component

            Degrees of freedom are the positions in the original undeformed
            cell, plus the log of the deformation tensor (extra 3 "atoms"). This
            gives forces consistent with numerical derivatives of the potential
            energy with respect to the cell degrees of freedom.

            For full details see:
                E. B. Tadmor, G. S. Smith, N. Bernstein, and E. Kaxiras,
                Phys. Rev. B 59, 235 (1999)

            You can still use constraints on the atoms, e.g. FixAtoms, to
            control the relaxation of the atoms.

            >>> # this should be equivalent to the StrainFilter
            >>> atoms = Atoms(...)
            >>> atoms.set_constraint(FixAtoms(mask=[True for atom in atoms]))
            >>> ecf = ExpCellFilter(atoms)

            You should not attach this ExpCellFilter object to a
            trajectory. Instead, create a trajectory for the atoms, and
            attach it to an optimizer like this:

            >>> atoms = Atoms(...)
            >>> ecf = ExpCellFilter(atoms)
            >>> qn = QuasiNewton(ecf)
            >>> traj = Trajectory('TiO2.traj', 'w', atoms)
            >>> qn.attach(traj)
            >>> qn.run(fmax=0.05)

            Helpful conversion table:

            - 0.05 eV/A^3   = 8 GPA
            - 0.003 eV/A^3  = 0.48 GPa
            - 0.0006 eV/A^3 = 0.096 GPa
            - 0.0003 eV/A^3 = 0.048 GPa
            - 0.0001 eV/A^3 = 0.02 GPa

            Additional optional arguments:

            cell_factor: (DEPRECATED)
                Retained for backwards compatibility, but no longer used.

            hydrostatic_strain: bool (default False)
                Constrain the cell by only allowing hydrostatic deformation.
                The virial tensor is replaced by np.diag([np.trace(virial)]*3).

            constant_volume: bool (default False)
                Project out the diagonal elements of the virial tensor to allow
                relaxations at constant volume, e.g. for mapping out an
                energy-volume curve.

            scalar_pressure: float (default 0.0)
                Applied pressure to use for enthalpy pV term. As above, this
                breaks energy/force consistency.

        Implementation details:

        The implementation is based on that of Christoph Ortner in JuLIP.jl:
        https://github.com/libAtoms/JuLIP.jl/blob/expcell/src/Constraints.jl#L244

        We decompose the deformation gradient as

            F = exp(U) F0
            x =  F * F0^{-1} z  = exp(U) z

        If we write the energy as a function of U we can transform the
        stress associated with a perturbation V into a derivative using a
        linear map V -> L(U, V).

        \phi( exp(U+tV) (z+tv) ) ~ \phi'(x) . (exp(U) v) + \phi'(x) .
                                                    ( L(U, V) exp(-U) exp(U) z )

        where

                \nabla E(U) : V  =  [S exp(-U)'] : L(U,V)
                                =  L'(U, S exp(-U)') : V
                                =  L(U', S exp(-U)') : V
                                =  L(U, S exp(-U)) : V     (provided U = U')

        where the : operator represents double contraction,
        i.e. A:B = trace(A'B), and

            F = deformation tensor - 3x3 matrix
            F0 = reference deformation tensor - 3x3 matrix, np.eye(3) here
            U = cell degrees of freedom used here - 3x3 matrix
            V = perturbation to cell DoFs - 3x3 matrix
            v = perturbation to position DoFs
            x = atomic positions in deformed cell
            z = atomic positions in original cell
            \phi = potential energy
            S = stress tensor [3x3 matrix]
            L(U, V) = directional derivative of exp at U in direction V, i.e
            d/dt exp(U + t V)|_{t=0} = L(U, V)

        This means we can write

            d/dt E(U + t V)|_{t=0} = L(U, S exp (-U)) : V

        and therefore the contribution to the gradient of the energy is

            \nabla E(U) / \nabla U_ij =  [L(U, S exp(-U))]_ij
        """
<<<<<<< HEAD
        warn(
            'Use FrechetCellFilter for better convergence wrt cell variables.',
            DeprecationWarning
        )
        Filter.__init__(self, atoms, indices=range(len(atoms)))
        UnitCellFilter.__init__(self, atoms, mask, cell_factor,
                                hydrostatic_strain,
                                constant_volume, scalar_pressure)
=======
        Filter.__init__(self, atoms=atoms, indices=range(len(atoms)))
        UnitCellFilter.__init__(self, atoms=atoms, mask=mask,
                                cell_factor=cell_factor,
                                hydrostatic_strain=hydrostatic_strain,
                                constant_volume=constant_volume,
                                scalar_pressure=scalar_pressure)
>>>>>>> a3e4c7b3
        if cell_factor is not None:
            # cell_factor used in UnitCellFilter does not affect on gradients of
            # ExpCellFilter.
            warn("cell_factor is deprecated")
        self.cell_factor = 1.0

        # We defer the scipy import to avoid high immediate import overhead
        from scipy.linalg import expm, logm
        self.expm = expm
        self.logm = logm

    def get_forces(self, **kwargs):
        forces = UnitCellFilter.get_forces(self, **kwargs)

        # forces on atoms are same as UnitCellFilter, we just
        # need to modify the stress contribution
        stress = self.atoms.get_stress(**kwargs)
        volume = self.atoms.get_volume()
        virial = -volume * (voigt_6_to_full_3x3_stress(stress) +
                            np.diag([self.scalar_pressure] * 3))

        cur_deform_grad = self.deform_grad()
        cur_deform_grad_log = self.logm(cur_deform_grad)

        if self.hydrostatic_strain:
            vtr = virial.trace()
            virial = np.diag([vtr / 3.0, vtr / 3.0, vtr / 3.0])

        # Zero out components corresponding to fixed lattice elements
        if (self.mask != 1.0).any():
            virial *= self.mask

        deform_grad_log_force_naive = virial.copy()
        Y = np.zeros((6, 6))
        Y[0:3, 0:3] = cur_deform_grad_log
        Y[3:6, 3:6] = cur_deform_grad_log
        Y[0:3, 3:6] = - virial @ self.expm(-cur_deform_grad_log)
        deform_grad_log_force = -self.expm(Y)[0:3, 3:6]
        for (i1, i2) in [(0, 1), (0, 2), (1, 2)]:
            ff = 0.5 * (deform_grad_log_force[i1, i2] +
                        deform_grad_log_force[i2, i1])
            deform_grad_log_force[i1, i2] = ff
            deform_grad_log_force[i2, i1] = ff

        # check for reasonable alignment between naive and
        # exact search directions
        all_are_equal = np.all(np.isclose(deform_grad_log_force,
                                          deform_grad_log_force_naive))
        if all_are_equal or \
            (np.sum(deform_grad_log_force * deform_grad_log_force_naive) /
             np.sqrt(np.sum(deform_grad_log_force**2) *
                     np.sum(deform_grad_log_force_naive**2)) > 0.8):
            deform_grad_log_force = deform_grad_log_force_naive

        # Cauchy stress used for convergence testing
        convergence_crit_stress = -(virial / volume)
        if self.constant_volume:
            # apply constraint to force
            dglf_trace = deform_grad_log_force.trace()
            np.fill_diagonal(deform_grad_log_force,
                             np.diag(deform_grad_log_force) - dglf_trace / 3.0)
            # apply constraint to Cauchy stress used for convergence testing
            ccs_trace = convergence_crit_stress.trace()
            np.fill_diagonal(convergence_crit_stress,
                             np.diag(convergence_crit_stress) - ccs_trace / 3.0)

        # pack gradients into vector
        natoms = len(self.atoms)
        forces[natoms:] = deform_grad_log_force
        self.stress = full_3x3_to_voigt_6_stress(convergence_crit_stress)
        return forces<|MERGE_RESOLUTION|>--- conflicted
+++ resolved
@@ -772,23 +772,16 @@
 
             \nabla E(U) / \nabla U_ij =  [L(U, S exp(-U))]_ij
         """
-<<<<<<< HEAD
         warn(
             'Use FrechetCellFilter for better convergence wrt cell variables.',
             DeprecationWarning
         )
-        Filter.__init__(self, atoms, indices=range(len(atoms)))
-        UnitCellFilter.__init__(self, atoms, mask, cell_factor,
-                                hydrostatic_strain,
-                                constant_volume, scalar_pressure)
-=======
         Filter.__init__(self, atoms=atoms, indices=range(len(atoms)))
         UnitCellFilter.__init__(self, atoms=atoms, mask=mask,
                                 cell_factor=cell_factor,
                                 hydrostatic_strain=hydrostatic_strain,
                                 constant_volume=constant_volume,
                                 scalar_pressure=scalar_pressure)
->>>>>>> a3e4c7b3
         if cell_factor is not None:
             # cell_factor used in UnitCellFilter does not affect on gradients of
             # ExpCellFilter.
