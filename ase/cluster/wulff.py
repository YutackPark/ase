--- conflicted
+++ resolved
@@ -1,7 +1,6 @@
 from __future__ import print_function
 import numpy as np
 
-from ase.data import atomic_numbers
 
 delta = 1e-10
 _debug = False
@@ -49,21 +48,12 @@
     _debug = debug
 
     if debug:
-<<<<<<< HEAD
-        print("Wulff: Aiming for cluster with %i atoms (%s)" % (size, rounding))
-=======
-        print 'Wulff: Aiming for cluster with %i atoms (%s)' % (size, rounding)
->>>>>>> 2c61df73
+        print('Wulff: Aiming for cluster with %i atoms (%s)' %
+              (size, rounding))
         
-    if rounding not in ['above', 'below', 'closest']:
-        raise ValueError('Invalid rounding: %s' % rounding)
+        if rounding not in ['above', 'below', 'closest']:
+            raise ValueError('Invalid rounding: %s' % rounding)
     
-    # Interpret symbol
-    #if isinstance(symbol, str):
-    #    atomic_number = atomic_numbers[symbol]
-    #else:
-    #    atomic_number = symbol
-
     # Interpret structure, if it is a string.
     if isinstance(structure, str):
         if structure == 'fcc':
@@ -74,7 +64,7 @@
             from ase.cluster.cubic import SimpleCubic as structure
         elif structure == 'hcp':
             from ase.cluster.hexagonal import \
-                                      HexagonalClosedPacked as structure
+                HexagonalClosedPacked as structure
         elif structure == 'graphite':
             from ase.cluster.hexagonal import Graphite as structure
         else:
@@ -105,17 +95,12 @@
     wanted_size = size ** (1.0 / 3.0)
     max_e = max(energies)
     factor = wanted_size / max_e
-    #layers = np.array([int(round(factor * e)) for e in energies])
     atoms, layers = make_atoms(symbol, surfaces, energies, factor, structure,
                                latticeconstant)
     if len(atoms) == 0:
         # Probably the cluster is very flat
         if debug:
-<<<<<<< HEAD
-            print("First try made an empty cluster, trying again.")
-=======
-            print 'First try made an empty cluster, trying again.'
->>>>>>> 2c61df73
+            print('First try made an empty cluster, trying again.')
         factor = 1 / energies_sum.min()
         atoms, layers = make_atoms(symbol, surfaces, energies, factor,
                                    structure, latticeconstant)
@@ -126,15 +111,11 @@
     old_factor = factor
     old_layers = layers
     old_atoms = atoms
-    factor *= (size / len(atoms)) ** (1.0 / 3.0)
+    factor *= (size / len(atoms))**(1.0 / 3.0)
     atoms, layers = make_atoms(symbol, surfaces, energies, factor,
                                structure, latticeconstant)
     if len(atoms) == 0:
-<<<<<<< HEAD
-        print("Second guess gave an empty cluster, discarding it.")
-=======
-        print 'Second guess gave an empty cluster, discarding it.'
->>>>>>> 2c61df73
+        print('Second guess gave an empty cluster, discarding it.')
         atoms = old_atoms
         factor = old_factor
         layers = old_layers
@@ -154,11 +135,7 @@
         if len(atoms) < size:
             # Find a larger cluster
             if debug:
-<<<<<<< HEAD
-                print("Making a larger cluster.")
-=======
-                print 'Making a larger cluster.'
->>>>>>> 2c61df73
+                print('Making a larger cluster.')
             factor = ((layers + 0.5 + delta) / energies).min()
             atoms, new_layers = make_atoms(symbol, surfaces, energies, factor,
                                            structure, latticeconstant)
@@ -168,11 +145,7 @@
         else:
             # Find a smaller cluster
             if debug:
-<<<<<<< HEAD
-                print("Making a smaller cluster.")
-=======
-                print 'Making a smaller cluster.'
->>>>>>> 2c61df73
+                print('Making a smaller cluster.')
             factor = ((layers - 0.5 - delta) / energies).max()
             atoms, new_layers = make_atoms(symbol, surfaces, energies, factor,
                                            structure, latticeconstant)
@@ -188,19 +161,11 @@
             raise RuntimeError('Runaway iteration.')
     if rounding == 'below':
         if debug:
-<<<<<<< HEAD
-            print("Choosing smaller cluster with %i atoms" % (len(below),))
-=======
-            print 'Choosing smaller cluster with %i atoms' % (len(below),)
->>>>>>> 2c61df73
+            print('Choosing smaller cluster with %i atoms' % len(below))
         return below
     elif rounding == 'above':
         if debug:
-<<<<<<< HEAD
-            print("Choosing larger cluster with %i atoms" % (len(above),))
-=======
-            print 'Choosing larger cluster with %i atoms' % (len(above),)
->>>>>>> 2c61df73
+            print('Choosing larger cluster with %i atoms' % len(above))
         return above
     else:
         assert rounding == 'closest'
@@ -209,27 +174,16 @@
         else:
             atoms = below
         if debug:
-<<<<<<< HEAD
-            print("Choosing closest cluster with %i atoms" % (len(atoms),))
-=======
-            print 'Choosing closest cluster with %i atoms' % (len(atoms),)
->>>>>>> 2c61df73
+            print('Choosing closest cluster with %i atoms' % len(atoms))
         return atoms
 
 
 def make_atoms(symbol, surfaces, energies, factor, structure, latticeconstant):
     layers1 = factor * np.array(energies)
     layers = np.round(layers1).astype(int)
-    #layers = np.array([int(round(factor * e)) for e in energies])
     atoms = structure(symbol, surfaces, layers,
                       latticeconstant=latticeconstant)
     if _debug:
-<<<<<<< HEAD
-        print("Created a cluster with %i atoms: %s" % (len(atoms),
+        print('Created a cluster with %i atoms: %s' % (len(atoms),
                                                        str(layers)))
-=======
-        print 'Created a cluster with %i atoms: %s' % (len(atoms),
-                                                       str(layers))
->>>>>>> 2c61df73
-        #print layers1
     return (atoms, layers)