[run]
source = ase

# We would write the 'omit' section in the run section.
# But pytest-cov forgets that when generating report.
# So we write those paths in the report section instead.

[report]
precision = 2
omit =
    ./*
    ../utils/sphinx.py
    ../utils/newrelease.py
    ../utils/build_web_page.py

    # TODO: Test external calculators and add to listing.
    ../calculators/gaussian.py
    ../calculators/crystal.py
    ../calculators/demonnano.py
    ../calculators/qchem.py
    ../calculators/aims.py
    ../calculators/psi4.py
    ../calculators/gamess_us.py
    ../calculators/lammpslib.py
    ../calculators/orca.py
    ../calculators/fleur.py
    ../calculators/amber.py
    ../calculators/turbomole.py
    ../calculators/onetep.py
    ../calculators/dmol.py
    ../calculators/mopac.py
    ../calculators/acemolecule.py
    ../calculators/castep.py
    ../calculators/gulp.py
    ../calculators/demon/demon.py
    ../calculators/demon/demon_io.py
    ../calculators/vasp/create_input.py
    ../calculators/vasp/vasp_data.py
    ../calculators/vasp/setups.py
    ../calculators/vasp/interactive.py
    ../calculators/vasp/vasp2.py
    ../calculators/vasp/vasp.py
    ../calculators/siesta/mbpt_lcao.py
    ../calculators/siesta/mbpt_lcao_utils.py
    ../calculators/siesta/import_ion_xml.py
    ../calculators/siesta/siesta_raman.py
    ../calculators/siesta/mbpt_lcao_io.py
    ../calculators/siesta/import_functions.py

    # TODO: Improve IO format coverage and add include in coverage stats
    ../io/gaussian.py
<<<<<<< HEAD
    ../io/crystal.py
    ../io/wien2k.py
    ../io/gromos.py
    ../io/dftb.py
    ../io/exciting.py
    ../io/bundletrajectory.py
    ../io/opls.py
    ../io/lammpsrun.py
    ../io/aims.py
    ../io/gamess_us.py
    ../io/pickletrajectory.py
    ../io/orca.py
    ../io/gromacs.py
=======
    ../io/pov.py
>>>>>>> 4f360166
    ../io/dacapo.py
    ../io/fortranfile.py
    ../io/turbomole.py
    ../io/gaussian_reader.py
    ../io/acemolecule.py
    ../io/vtkxml.py
    ../io/castep.py
    ../io/gpw.py
    ../io/cmdft.py

    # The "optimizer tests" are used to generate part of GPAW's web page
    # but we don't really consider it production code.
    # Since we don't plan to test it as such, we exclude it from the listing.
    ../optimize/test/*.py

[html]
directory = coverage-html<|MERGE_RESOLUTION|>--- conflicted
+++ resolved
@@ -49,23 +49,7 @@
 
     # TODO: Improve IO format coverage and add include in coverage stats
     ../io/gaussian.py
-<<<<<<< HEAD
-    ../io/crystal.py
-    ../io/wien2k.py
-    ../io/gromos.py
-    ../io/dftb.py
-    ../io/exciting.py
-    ../io/bundletrajectory.py
-    ../io/opls.py
-    ../io/lammpsrun.py
-    ../io/aims.py
-    ../io/gamess_us.py
-    ../io/pickletrajectory.py
-    ../io/orca.py
-    ../io/gromacs.py
-=======
     ../io/pov.py
->>>>>>> 4f360166
     ../io/dacapo.py
     ../io/fortranfile.py
     ../io/turbomole.py
