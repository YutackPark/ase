--- conflicted
+++ resolved
@@ -110,11 +110,7 @@
     # test if `atom_style` can be guessed from the length of fields
     # remove comment in the "Atoms" line
     buf = io.StringIO(re.sub(".*Atoms.*#.*", "Atoms", buf.getvalue()))
-<<<<<<< HEAD
     atoms = read_lammps_data(buf, atom_style=None)
-    compare(atoms, atoms_ref)
-=======
-    atoms = read_lammps_data(buf, style=None)
     compare(atoms, atoms_ref)
 
 
@@ -146,5 +142,4 @@
     np.testing.assert_allclose(
         atoms.get_scaled_positions(wrap=False),
         atoms_ref.get_scaled_positions(wrap=False),
-    )
->>>>>>> 211763d8
+    )