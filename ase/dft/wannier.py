""" Partly occupied Wannier functions

    Find the set of partly occupied Wannier functions using the method from
    Thygesen, Hansen and Jacobsen PRB v72 i12 p125119 2005.
"""
import warnings
import functools
from time import time
from math import sqrt, pi
<<<<<<< HEAD
from pickle import dump, load
from scipy.linalg import qr
=======
>>>>>>> d99ebb09

import numpy as np

from ase.parallel import paropen
from ase.dft.bandgap import bandgap
from ase.dft.kpoints import get_monkhorst_pack_size_and_offset
from ase.transport.tools import dagger, normalize
from ase.io.jsonio import read_json, write_json

dag = dagger


def gram_schmidt(U):
    """Orthonormalize columns of U according to the Gram-Schmidt procedure."""
    for i, col in enumerate(U.T):
        for col2 in U.T[:i]:
            col -= col2 * (col2.conj() @ col)
        col /= np.linalg.norm(col)


def lowdin(U, S=None):
    """Orthonormalize columns of U according to the symmetric Lowdin procedure.
       The implementation uses SVD, like symm. Lowdin it returns the nearest
       orthonormal matrix, but is more robust.
    """

    L, s, R = np.linalg.svd(U, full_matrices=False)
    U[:] = L @ R


def neighbor_k_search(k_c, G_c, kpt_kc, tol=1e-4):
    # search for k1 (in kpt_kc) and k0 (in alldir), such that
    # k1 - k - G + k0 = 0
    alldir_dc = np.array([[0, 0, 0], [1, 0, 0], [0, 1, 0], [0, 0, 1],
                          [1, 1, 0], [1, 0, 1], [0, 1, 1]], dtype=int)
    for k0_c in alldir_dc:
        for k1, k1_c in enumerate(kpt_kc):
            if np.linalg.norm(k1_c - k_c - G_c + k0_c) < tol:
                return k1, k0_c

    print('Wannier: Did not find matching kpoint for kpt=', k_c)
    print('Probably non-uniform k-point grid')
    raise NotImplementedError


def calculate_weights(cell_cc, normalize=True):
    """ Weights are used for non-cubic cells, see PRB **61**, 10040
        If normalized they lose the physical dimension."""
    alldirs_dc = np.array([[1, 0, 0], [0, 1, 0], [0, 0, 1],
                           [1, 1, 0], [1, 0, 1], [0, 1, 1]], dtype=int)
    g = cell_cc @ cell_cc.T
    # NOTE: Only first 3 of following 6 weights are presently used:
    w = np.zeros(6)
    w[0] = g[0, 0] - g[0, 1] - g[0, 2]
    w[1] = g[1, 1] - g[0, 1] - g[1, 2]
    w[2] = g[2, 2] - g[0, 2] - g[1, 2]
    w[3] = g[0, 1]
    w[4] = g[0, 2]
    w[5] = g[1, 2]
    # Make sure that first 3 Gdir vectors are included -
    # these are used to calculate Wanniercenters.
    Gdir_dc = alldirs_dc[:3]
    weight_d = w[:3]
    for d in range(3, 6):
        if abs(w[d]) > 1e-5:
            Gdir_dc = np.concatenate((Gdir_dc, alldirs_dc[d:d + 1]))
            weight_d = np.concatenate((weight_d, w[d:d + 1]))
    if normalize:
        weight_d /= max(abs(weight_d))
    return weight_d, Gdir_dc


def random_orthogonal_matrix(dim, rng=np.random, real=False):
    """Generate uniformly distributed random orthogonal matrices"""
    if real:
        from scipy.stats import special_ortho_group
        ortho_m = special_ortho_group.rvs(dim=dim, random_state=rng)
    else:
        # The best method but not supported on old systems
        # from scipy.stats import unitary_group
        # ortho_m = unitary_group.rvs(dim=dim, random_state=rng)

        # Alternative method from https://stackoverflow.com/questions/38426349
        H = rng.rand(dim, dim)
        Q, R = qr(H)
        ortho_m = Q @ np.diag(np.sign(np.diag(R)))

    return ortho_m


def steepest_descent(func, step=.005, tolerance=1e-6, verbose=False, **kwargs):
    fvalueold = 0.
    fvalue = fvalueold + 10
    count = 0
    while abs((fvalue - fvalueold) / fvalue) > tolerance:
        fvalueold = fvalue
        dF = func.get_gradients()
        func.step(dF * step, **kwargs)
        fvalue = func.get_functional_value()
        count += 1
        if verbose:
            print('SteepestDescent: iter=%s, value=%s' % (count, fvalue))


def md_min(func, step=.25, tolerance=1e-6, max_iter=10000,
           verbose=False, **kwargs):
    if verbose:
        print('Localize with step =', step, 'and tolerance =', tolerance)
        finit = func.get_functional_value()
    t = -time()
    fvalueold = 0.
    fvalue = fvalueold + 10
    count = 0
    V = np.zeros(func.get_gradients().shape, dtype=complex)

    while abs((fvalue - fvalueold) / fvalue) > tolerance:
        fvalueold = fvalue
        dF = func.get_gradients()

        V *= (dF * V.conj()).real > 0
        V += step * dF
        func.step(V, **kwargs)
        fvalue = func.get_functional_value()

        if fvalue < fvalueold:
            step *= 0.5
        count += 1
        if verbose:
            print('MDmin: iter=%s, step=%s, value=%0.4f'
                  % (count, step, fvalue))
        if count > max_iter:
            t += time()
            warnings.warn('Max iterations reached: '
                          'iters=%s, step=%s, seconds=%0.2f, value=%0.4f'
                          % (count, step, t, fvalue.real))
            break
    if verbose:
        t += time()
        print('%d iterations in %0.2f seconds (%0.2f ms/iter), endstep = %s' %
              (count, t, t * 1000. / count, step))
        print('Initial value=%0.4f, Final value=%0.4f' %
              (finit, fvalue))


def rotation_from_projection(proj_nw, fixed, ortho=True):
    """Determine rotation and coefficient matrices from projections

    proj_nw = <psi_n|p_w>
    psi_n: eigenstates
    p_w: localized function

    Nb (n) = Number of bands
    Nw (w) = Number of wannier functions
    M  (f) = Number of fixed states
    L  (l) = Number of extra degrees of freedom
    U  (u) = Number of non-fixed states
    """

    Nb, Nw = proj_nw.shape
    M = fixed
    L = Nw - M
    U = Nb - M

    U_ww = np.empty((Nw, Nw), dtype=proj_nw.dtype)

    # Set the section of the rotation matrix about the 'fixed' states
    U_ww[:M] = proj_nw[:M]

    if L > 0:
        # If there are extra degrees of freedom we have to select L of them
        C_ul = np.empty((U, L), dtype=proj_nw.dtype)

        # Get the projections on the 'non fixed' states
        proj_uw = proj_nw[M:]

        # Obtain eigenvalues and eigevectors matrix
        eig_w, C_ww = np.linalg.eigh(dag(proj_uw) @ proj_uw)

        # Sort columns of eigenvectors matrix according to the eigenvalues
        # magnitude, select only the L largest ones. Then use them to obtain
        # the parameter C matrix.
        C_ul[:] = proj_uw @ C_ww[:, np.argsort(- eig_w.real)[:L]]

        # Compute the section of the rotation matrix about 'non fixed' states
        U_ww[M:] = dag(C_ul) @ proj_uw
        normalize(C_ul)
    else:
        # If there are no extra degrees of freedom we do not need any parameter
        # matrix C
        C_ul = np.empty((U, 0), dtype=proj_nw.dtype)

    if ortho:
        # Orthogonalize with Lowdin to take the closest orthogonal set
        lowdin(U_ww)
    else:
        normalize(U_ww)

    return U_ww, C_ul


def search_for_gamma_point(kpts):
    """Returns index of Gamma point in a list of k-points."""
    gamma_idx = np.argmin([np.linalg.norm(kpt) for kpt in kpts])
    if not np.linalg.norm(kpts[gamma_idx]) < 1e-14:
        gamma_idx = None
    return gamma_idx


def scdm(pseudo_nkG, kpts, fixed_k, Nw):
    """Compute localized orbitals with SCDM method

    This method was published by Anil Damle and Lin Lin in Multiscale
    Modeling & Simulation 16, 1392–1410 (2018).
    For now only the isolated bands algorithm is implemented, because it is
    intended as a drop-in replacement for other initial guess methods for
    the ASE Wannier class.

    pseudo_nkG = pseudo wave-functions on a real grid
    Ng (G) = number of real grid points
    kpts   = List of k-points in the BZ
    Nk (k) = Number of k-points
    Nb (n) = Number of bands
    Nw (w) = Number of wannier functions
    fixed_k = Number of fixed states for each k-point
    L  (l) = Number of extra degrees of freedom
    U  (u) = Number of non-fixed states
    """

    gamma_idx = search_for_gamma_point(kpts)
    Nk = len(kpts)
    U_kww = []
    C_kul = []

    # compute factorization only at Gamma point
    _, _, P = qr(pseudo_nkG[:, gamma_idx, :], mode='full',
                 pivoting=True, check_finite=True)

    for k in range(Nk):
        A_nw = pseudo_nkG[:, k, P[:Nw]]
        U_ww, C_ul = rotation_from_projection(proj_nw=A_nw,
                                              fixed=fixed_k[k],
                                              ortho=True)
        U_kww.append(U_ww)
        C_kul.append(C_ul)

    U_kww = np.asarray(U_kww)

    return C_kul, U_kww


def arbitrary_s_orbitals(atoms, Ns, rng=np.random):
    """
    Generate a list of Ns randomly placed s-orbitals close to at least
    one atom (< 1.5Å).
    The format of the list is the one required by GPAW in initial_wannier().
    """
    # Create dummy copy of the Atoms object and dummy H atom
    tmp_atoms = atoms.copy()
    tmp_atoms.append('H')
    s_pos = tmp_atoms.get_scaled_positions()

    orbs = []
    for i in range(0, Ns):
        fine = False
        while not fine:
            # Random position
            x, y, z = rng.rand(3)
            s_pos[-1] = [x, y, z]
            tmp_atoms.set_scaled_positions(s_pos)

            # Use dummy H atom to measure distance from any other atom
            dists = tmp_atoms.get_distances(
                a=-1,
                indices=range(atoms.get_global_number_of_atoms()))

            # Check if it is close to at least one atom
            if (dists < 1.5).any():
                fine = True

        orbs.append([[x, y, z], 0, 1])
    return orbs


def init_orbitals(atoms, ntot, rng=np.random):
    """
    Place d-orbitals for every atom that has some in the valence states
    and then random s-orbitals close to at least one atom (< 1.5Å).
    The orbitals list format is compatible with GPAW.get_initial_wannier().
    'atoms': ASE Atoms object
    'ntot': total number of needed orbitals
    'rng': generator random numbers
    """

    # List all the elements that should have occupied d-orbitals
    # in the valence states (according to GPAW setups)
    d_metals = set(list(range(21, 31)) + list(range(39, 52)) +
                   list(range(57, 84)) + list(range(89, 113)))
    orbs = []

    # Start with zero orbitals
    No = 0

    # Add d orbitals to each d-metal
    for i, z in enumerate(atoms.get_atomic_numbers()):
        if z in d_metals:
            No_new = No + 5
            if No_new <= ntot:
                orbs.append([i, 2, 1])
                No = No_new

    if No < ntot:
        # Add random s-like orbitals if there are not enough yet
        Ns = ntot - No
        orbs += arbitrary_s_orbitals(atoms, Ns, rng)

    assert sum([orb[1] * 2 + 1 for orb in orbs]) == ntot
    return orbs


class Wannier:
    """Partly occupied Wannier functions

    Find the set of partly occupied Wannier functions according to
    Thygesen, Hansen and Jacobsen PRB v72 i12 p125119 2005.
    """

    def __init__(self, nwannier, calc,
                 file=None,
                 nbands=None,
                 fixedenergy=None,
                 fixedstates=None,
                 spin=0,
                 initialwannier='orbitals',
                 functional='std',
                 rng=np.random,
                 verbose=False):
        """
        Required arguments:

          ``nwannier``: The number of Wannier functions you wish to construct.
            This must be at least half the number of electrons in the system
            and at most equal to the number of bands in the calculation.
            It can also be set to 'auto' in order to automatically choose the
            minimum number of needed Wannier function based on the
            ``fixedenergy`` / ``fixedstates`` parameter.

          ``calc``: A converged DFT calculator class.
            If ``file`` arg. is not provided, the calculator *must* provide the
            method ``get_wannier_localization_matrix``, and contain the
            wavefunctions (save files with only the density is not enough).
            If the localization matrix is read from file, this is not needed,
            unless ``get_function`` or ``write_cube`` is called.

        Optional arguments:

          ``nbands``: Bands to include in localization.
            The number of bands considered by Wannier can be smaller than the
            number of bands in the calculator. This is useful if the highest
            bands of the DFT calculation are not well converged.

          ``spin``: The spin channel to be considered.
            The Wannier code treats each spin channel independently.

          ``fixedenergy`` / ``fixedstates``: Fixed part of Hilbert space.
            Determine the fixed part of Hilbert space by either a maximal
            energy *or* a number of bands (possibly a list for multiple
            k-points).
            Default is None meaning that the number of fixed states is equated
            to ``nwannier``.
            The maximal energy is relative to the CBM if there is a finite
            bandgap or to the Fermi level if there is none.

          ``file``: Read localization and rotation matrices from this file.

          ``initialwannier``: Initial guess for Wannier rotation matrix.
            Can be 'bloch' to start from the Bloch states, 'random' to be
            randomized, 'orbitals' to start from atom-centered d-orbitals and
            randomly placed gaussian centers (see init_orbitals()),
            'scdm' to start from localized state selected with SCDM
            or a list passed to calc.get_initial_wannier.

          ``functional``: The functional used to measure the localization.
            Can be 'std' for the standard quadratic functional from the PRB
            paper, 'var' to add a variance minimizing term.

          ``rng``: Random number generator for ``initialwannier``.

          ``verbose``: True / False level of verbosity.
          """
        # Bloch phase sign convention.
        # May require special cases depending on which code is used.
        sign = -1

        self.verbose = verbose
        self.calc = calc
        self.atoms = calc.get_atoms()
        self.spin = spin
        self.functional = functional
        self.initialwannier = initialwannier
        if self.verbose:
            print('Using functional:', functional)
        self.kpt_kc = calc.get_bz_k_points()

        # Make sure there is no symmetry reduction
        assert len(calc.get_ibz_k_points()) == len(self.kpt_kc)

        self.kptgrid = get_monkhorst_pack_size_and_offset(self.kpt_kc)[0]
        self.kpt_kc *= sign

        self.Nk = len(self.kpt_kc)
        self.unitcell_cc = self.atoms.get_cell()
        self.largeunitcell_cc = (self.unitcell_cc.T * self.kptgrid).T
        self.weight_d, self.Gdir_dc = calculate_weights(self.largeunitcell_cc)
        self.Ndir = len(self.weight_d)  # Number of directions

        if nbands is not None:
            self.nbands = nbands
        else:
            self.nbands = calc.get_number_of_bands()

        fermi_level = calc.get_fermi_level()
        if fixedenergy is None and fixedstates is not None:
            if isinstance(fixedstates, int):
                fixedstates = [fixedstates] * self.Nk
            self.fixedstates_k = np.array(fixedstates, int)
        elif fixedenergy is not None and fixedstates is None:
            # Setting number of fixed states and EDF from given energy cutoff.
            # All states below this energy cutoff are fixed.
            # The reference energy is Ef for metals and CBM for insulators.
            if (bandgap(calc=calc, output=None)[0] < 0.01
                    or fixedenergy < 0.01):
                cutoff = fixedenergy + fermi_level
            else:
                cutoff = fixedenergy + calc.get_homo_lumo()[1]

            # Find the states below the energy cutoff at each k-point
            tmp_fixedstates_k = []
            for k in range(self.Nk):
                tmp_fixedstates_k.append(
                    calc.get_eigenvalues(k, spin).searchsorted(cutoff))
            self.fixedstates_k = np.array(tmp_fixedstates_k, int)
        elif fixedenergy is not None and fixedstates is not None:
            raise RuntimeError(
                'You can not set both fixedenergy and fixedstates')

        if nwannier == 'auto':
            if fixedenergy is None and fixedstates is None:
                # Assume the fixedexergy parameter equal to 0 and
                # find the states below the Fermi level at each k-point.
                if verbose:
                    print("nwannier=auto but no 'fixedenergy' or 'fixedstates'",
                          "parameter was provided, using Fermi level as",
                          "energy cutoff.")
                tmp_fixedstates_k = []
                for k in range(self.Nk):
                    tmp_fixedstates_k.append(
                        calc.get_eigenvalues(k, spin).searchsorted(fermi_level)
                    )
                self.fixedstates_k = np.array(tmp_fixedstates_k, int)
            nwannier = np.max(self.fixedstates_k)

        self.nwannier = nwannier

        # Without user choice just set nwannier fixed states without EDF
        if fixedstates is None and fixedenergy is None:
            self.fixedstates_k = np.array([self.nwannier] * self.Nk, int)

        # Compute the number of extra degrees of freedom (EDF)
        self.edf_k = self.nwannier - self.fixedstates_k

        if verbose:
            print('Wannier: Fixed states            : %s' % self.fixedstates_k)
            print('Wannier: Extra degrees of freedom: %s' % self.edf_k)

        # Set the list of neighboring k-points k1, and the "wrapping" k0,
        # such that k1 - k - G + k0 = 0
        #
        # Example: kpoints = (-0.375,-0.125,0.125,0.375), dir=0
        # G = [0.25,0,0]
        # k=0.375, k1= -0.375 : -0.375-0.375-0.25 => k0=[1,0,0]
        #
        # For a gamma point calculation k1 = k = 0,  k0 = [1,0,0] for dir=0
        if self.Nk == 1:
            self.kklst_dk = np.zeros((self.Ndir, 1), int)
            k0_dkc = self.Gdir_dc.reshape(-1, 1, 3)
        else:
            self.kklst_dk = np.empty((self.Ndir, self.Nk), int)
            k0_dkc = np.empty((self.Ndir, self.Nk, 3), int)

            # Distance between kpoints
            kdist_c = np.empty(3)
            for c in range(3):
                # make a sorted list of the kpoint values in this direction
                slist = np.argsort(self.kpt_kc[:, c], kind='mergesort')
                skpoints_kc = np.take(self.kpt_kc, slist, axis=0)
                kdist_c[c] = max([skpoints_kc[n + 1, c] - skpoints_kc[n, c]
                                  for n in range(self.Nk - 1)])

            for d, Gdir_c in enumerate(self.Gdir_dc):
                for k, k_c in enumerate(self.kpt_kc):
                    # setup dist vector to next kpoint
                    G_c = np.where(Gdir_c > 0, kdist_c, 0)
                    if max(G_c) < 1e-4:
                        self.kklst_dk[d, k] = k
                        k0_dkc[d, k] = Gdir_c
                    else:
                        self.kklst_dk[d, k], k0_dkc[d, k] = \
                            neighbor_k_search(k_c, G_c, self.kpt_kc)

        # Set the inverse list of neighboring k-points
        self.invkklst_dk = np.empty((self.Ndir, self.Nk), int)
        for d in range(self.Ndir):
            for k1 in range(self.Nk):
                self.invkklst_dk[d, k1] = self.kklst_dk[d].tolist().index(k1)

        Nw = self.nwannier
        Nb = self.nbands
        self.Z_dkww = np.empty((self.Ndir, self.Nk, Nw, Nw), complex)
        self.V_knw = np.zeros((self.Nk, Nb, Nw), complex)
        if file is None:
            self.Z_dknn = np.empty((self.Ndir, self.Nk, Nb, Nb), complex)
            for d, dirG in enumerate(self.Gdir_dc):
                for k in range(self.Nk):
                    k1 = self.kklst_dk[d, k]
                    k0_c = k0_dkc[d, k]
                    self.Z_dknn[d, k] = calc.get_wannier_localization_matrix(
                        nbands=Nb, dirG=dirG, kpoint=k, nextkpoint=k1,
                        G_I=k0_c, spin=self.spin)
        self.initialize(file=file, initialwannier=initialwannier, rng=rng)

    def initialize(self, file=None, initialwannier='random', rng=np.random):
        """Re-initialize current rotation matrix.

        Keywords are identical to those of the constructor.
        """
        Nw = self.nwannier
        Nb = self.nbands

        if file is not None:
            with paropen(file, 'r') as fd:
                self.Z_dknn, self.U_kww, self.C_kul = read_json(fd)

        elif initialwannier == 'bloch':
            # Set U and C to pick the lowest Bloch states
            self.U_kww = np.zeros((self.Nk, Nw, Nw), complex)
            self.C_kul = []
            for U, M, L in zip(self.U_kww, self.fixedstates_k, self.edf_k):
                U[:] = np.identity(Nw, complex)
                if L > 0:
                    self.C_kul.append(
                        np.identity(Nb - M, complex)[:, :L])
                else:
                    self.C_kul.append([])
        elif initialwannier == 'random':
            # Set U and C to random (orthogonal) matrices
            self.U_kww = np.zeros((self.Nk, Nw, Nw), complex)
            self.C_kul = []
            for U, M, L in zip(self.U_kww, self.fixedstates_k, self.edf_k):
                U[:] = random_orthogonal_matrix(Nw, rng, real=False)
                if L > 0:
                    self.C_kul.append(random_orthogonal_matrix(
                        Nb - M, rng=rng, real=False)[:, :L])
                else:
                    self.C_kul.append(np.array([]))
        elif initialwannier == 'orbitals':
            self.C_kul, self.U_kww = self.calc.initial_wannier(
                init_orbitals(self.atoms, self.nwannier, rng),
                self.kptgrid, self.fixedstates_k,
                self.edf_k, self.spin, self.nbands)
        elif initialwannier == 'scdm':
            # get the size of the grid and check if there are Nw bands
            ps = self.calc.get_pseudo_wave_function(band=self.nwannier,
                                                    kpt=0, spin=0)
            Ng = ps.size
            pseudo_nkG = np.zeros((self.nbands, self.Nk, Ng),
                                  dtype=np.complex128)
            for k in range(self.Nk):
                for n in range(self.nbands):
                    pseudo_nkG[n, k] = \
                        self.calc.get_pseudo_wave_function(
                            band=n, kpt=k, spin=self.spin).ravel()
            self.C_kul, self.U_kww = scdm(pseudo_nkG,
                                          kpts=self.kpt_kc,
                                          fixed_k=self.fixedstates_k,
                                          Nw=self.nwannier)
        else:
            # Use initial guess to determine U and C
            self.C_kul, self.U_kww = self.calc.initial_wannier(
                initialwannier, self.kptgrid, self.fixedstates_k,
                self.edf_k, self.spin, self.nbands)
        self.update()

    def save(self, file):
        """Save information on localization and rotation matrices to file."""
        with paropen(file, 'w') as fd:
            write_json(fd, (self.Z_dknn, self.U_kww, self.C_kul))

    def update(self):
        # Update large rotation matrix V (from rotation U and coeff C)
        for k, M in enumerate(self.fixedstates_k):
            self.V_knw[k, :M] = self.U_kww[k, :M]
            if M < self.nwannier:
                self.V_knw[k, M:] = self.C_kul[k] @ self.U_kww[k, M:]
            # else: self.V_knw[k, M:] = 0.0

        # Calculate the Zk matrix from the large rotation matrix:
        # Zk = V^d[k] Zbloch V[k1]
        for d in range(self.Ndir):
            for k in range(self.Nk):
                k1 = self.kklst_dk[d, k]
                self.Z_dkww[d, k] = dag(self.V_knw[k]) \
                    @ (self.Z_dknn[d, k] @ self.V_knw[k1])

        # Update the new Z matrix
        self.Z_dww = self.Z_dkww.sum(axis=1) / self.Nk

    def get_optimal_nwannier(self, nwrange=5, random_reps=5, tolerance=1e-6):
        """
        The optimal value for 'nwannier', maybe.

        The optimal value is the one that gives the lowest average value for
        the spread of the most delocalized Wannier function in the set.

        ``nwrange``: number of different values to try for 'nwannier', the
        values will span a symmetric range around ``nwannier`` if possible.

        ``random_reps``: number of repetitions with random seed, the value is
        then an average over these repetitions.

        ``tolerance``: tolerance for the gradient descent algorithm, can be
        useful to increase the speed, with a cost in accuracy.
        """

        # Define the range of values to try based on the maximum number of fixed
        # states (that is the minimum number of WFs we need) and the number of
        # available bands we have.
        min_range_value = self.nwannier - np.floor(nwrange / 2)
        max_number_fixedstates = np.max(self.fixedstates_k)
        if min_range_value < max_number_fixedstates:
            Nws = np.arange(max_number_fixedstates,
                            np.min([max_number_fixedstates + nwrange,
                                    self.nbands + 1]))
            Nws[:] = Nws.astype(int)
        else:
            Nws = np.arange(min_range_value,
                            np.min([min_range_value + nwrange,
                                    self.nbands + 1]))
            Nws[:] = Nws.astype(int)

        print(Nws)

        # If there is no randomness, there is no need to repeat
        random_initials = ['random', 'orbitals']
        if self.initialwannier not in random_initials:
            random_reps = 1

        if self.verbose:
            t = - time()
        avg_max_spreads = np.zeros(len(Nws))
        for j, Nw in enumerate(Nws):
            if self.verbose:
                print('Trying with Nw =', Nw)

            # Define once with the fastest 'initialwannier',
            # then initialize with random seeds in the for loop
            wan = Wannier(nwannier=int(Nw),
                          calc=self.calc,
                          nbands=self.nbands,
                          spin=self.spin,
                          functional=self.functional,
                          initialwannier='bloch',
                          verbose=self.verbose,
                          rng=np.random)
            wan.fixedstates_k = self.fixedstates_k
            wan.edf_k = wan.nwannier - wan.fixedstates_k

            max_spreads = np.zeros(random_reps)
            for i in range(random_reps):
                wan.initialize(initialwannier=self.initialwannier)
                wan.localize(tolerance=tolerance)
                max_spreads[i] = np.max(wan.get_spreads())

            avg_max_spreads[j] = max_spreads.mean()

        if self.verbose:
            print('Average spreads: ', avg_max_spreads)
            t += time()
            print(f'Execution time: {t:.1f}s')

        return Nws[np.argmin(avg_max_spreads)]

    def get_centers(self, scaled=False):
        """Calculate the Wannier centers

        ::

          pos =  L / 2pi * phase(diag(Z))
        """
        coord_wc = np.angle(self.Z_dww[:3].diagonal(0, 1, 2)).T / (2 * pi) % 1
        if not scaled:
            coord_wc = coord_wc @ self.largeunitcell_cc
        return coord_wc

    def get_radii(self):
        r"""Calculate the spread of the Wannier functions.

        ::

                        --  /  L  \ 2       2
          radius**2 = - >   | --- |   ln |Z|
                        --d \ 2pi /

        Note that this function can fail with some Bravais lattices,
        see `get_spreads()` for a more robust alternative.
        """
        r2 = - (self.largeunitcell_cc.diagonal()**2 / (2 * pi)**2) \
            @ np.log(abs(self.Z_dww[:3].diagonal(0, 1, 2))**2)
        return np.sqrt(r2)

    def get_spreads(self):
        r"""Calculate the spread of the Wannier functions in Å².
        The definition is based on eq. 13 in PRB61-15 by Berghold and Mundy.

        ::

                     / 1  \ 2  --                2
          spread = - |----|    >   W_d  ln |Z_dw|
                     \2 pi/    --d


        """
        # compute weights without normalization, to keep physical dimension
        weight_d, _ = calculate_weights(self.largeunitcell_cc, normalize=False)
        Z2_dw = self._square_modulus_of_Z_diagonal()
        spread_w = - (np.log(Z2_dw).T @ weight_d).real / (2 * np.pi)**2
        return spread_w

    def get_spectral_weight(self, w):
        return abs(self.V_knw[:, :, w])**2 / self.Nk

    def get_pdos(self, w, energies, width):
        """Projected density of states (PDOS).

        Returns the (PDOS) for Wannier function ``w``. The calculation
        is performed over the energy grid specified in energies. The
        PDOS is produced as a sum of Gaussians centered at the points
        of the energy grid and with the specified width.
        """
        spec_kn = self.get_spectral_weight(w)
        dos = np.zeros(len(energies))
        for k, spec_n in enumerate(spec_kn):
            eig_n = self.calc.get_eigenvalues(kpt=k, spin=self.spin)
            for weight, eig in zip(spec_n, eig_n):
                # Add gaussian centered at the eigenvalue
                x = ((energies - eig) / width)**2
                dos += weight * np.exp(-x.clip(0., 40.)) / (sqrt(pi) * width)
        return dos

    def translate(self, w, R):
        """Translate the w'th Wannier function

        The distance vector R = [n1, n2, n3], is in units of the basis
        vectors of the small cell.
        """
        for kpt_c, U_ww in zip(self.kpt_kc, self.U_kww):
            U_ww[:, w] *= np.exp(2.j * pi * (np.array(R) @ kpt_c))
        self.update()

    def translate_to_cell(self, w, cell):
        """Translate the w'th Wannier function to specified cell"""
        scaled_c = np.angle(self.Z_dww[:3, w, w]) * self.kptgrid / (2 * pi)
        trans = np.array(cell) - np.floor(scaled_c)
        self.translate(w, trans)

    def translate_all_to_cell(self, cell=[0, 0, 0]):
        r"""Translate all Wannier functions to specified cell.

        Move all Wannier orbitals to a specific unit cell.  There
        exists an arbitrariness in the positions of the Wannier
        orbitals relative to the unit cell. This method can move all
        orbitals to the unit cell specified by ``cell``.  For a
        `\Gamma`-point calculation, this has no effect. For a
        **k**-point calculation the periodicity of the orbitals are
        given by the large unit cell defined by repeating the original
        unitcell by the number of **k**-points in each direction.  In
        this case it is useful to move the orbitals away from the
        boundaries of the large cell before plotting them. For a bulk
        calculation with, say 10x10x10 **k** points, one could move
        the orbitals to the cell [2,2,2].  In this way the pbc
        boundary conditions will not be noticed.
        """
        scaled_wc = (np.angle(self.Z_dww[:3].diagonal(0, 1, 2)).T *
                     self.kptgrid / (2 * pi))
        trans_wc = np.array(cell)[None] - np.floor(scaled_wc)
        for kpt_c, U_ww in zip(self.kpt_kc, self.U_kww):
            U_ww *= np.exp(2.j * pi * (trans_wc @ kpt_c))
        self.update()

    def distances(self, R):
        """Relative distances between centers.

        Returns a matrix with the distances between different Wannier centers.
        R = [n1, n2, n3] is in units of the basis vectors of the small cell
        and allows one to measure the distance with centers moved to a
        different small cell.
        The dimension of the matrix is [Nw, Nw].
        """
        Nw = self.nwannier
        cen = self.get_centers()
        r1 = cen.repeat(Nw, axis=0).reshape(Nw, Nw, 3)
        r2 = cen.copy()
        for i in range(3):
            r2 += self.unitcell_cc[i] * R[i]

        r2 = np.swapaxes(r2.repeat(Nw, axis=0).reshape(Nw, Nw, 3), 0, 1)
        return np.sqrt(np.sum((r1 - r2)**2, axis=-1))

    @functools.lru_cache(maxsize=10000)
    def _get_hopping(self, n1, n2, n3):
        """Returns the matrix H(R)_nm=<0,n|H|R,m>.

        ::

                                1   _   -ik.R
          H(R) = <0,n|H|R,m> = --- >_  e      H(k)
                                Nk  k

        where R = (n1, n2, n3) is the cell-distance (in units of the basis
        vectors of the small cell) and n,m are indices of the Wannier functions.
        This function caches up to 'maxsize' results.
        """
        R = np.array([n1, n2, n3], float)
        H_ww = np.zeros([self.nwannier, self.nwannier], complex)
        for k, kpt_c in enumerate(self.kpt_kc):
            phase = np.exp(-2.j * pi * (np.array(R) @ kpt_c))
            H_ww += self.get_hamiltonian(k) * phase
        return H_ww / self.Nk

    def get_hopping(self, R):
        """Returns the matrix H(R)_nm=<0,n|H|R,m>.

        ::

                                1   _   -ik.R
          H(R) = <0,n|H|R,m> = --- >_  e      H(k)
                                Nk  k

        where R is the cell-distance (in units of the basis vectors of
        the small cell) and n,m are indices of the Wannier functions.
        """
        return self._get_hopping(R[0], R[1], R[2])

    def get_hamiltonian(self, k=0):
        """Get Hamiltonian at existing k-vector of index k

        ::

                  dag
          H(k) = V    diag(eps )  V
                  k           k    k
        """
        eps_n = self.calc.get_eigenvalues(kpt=k, spin=self.spin)[:self.nbands]
        return (dag(self.V_knw[k]) * eps_n) @ self.V_knw[k]

    def get_hamiltonian_kpoint(self, kpt_c):
        """Get Hamiltonian at some new arbitrary k-vector

        ::

                  _   ik.R
          H(k) = >_  e     H(R)
                  R

        Warning: This method moves all Wannier functions to cell (0, 0, 0)
        """
        if self.verbose:
            print('Translating all Wannier functions to cell (0, 0, 0)')
        self.translate_all_to_cell()
        max = (self.kptgrid - 1) // 2
        N1, N2, N3 = max
        Hk = np.zeros([self.nwannier, self.nwannier], complex)
        for n1 in range(-N1, N1 + 1):
            for n2 in range(-N2, N2 + 1):
                for n3 in range(-N3, N3 + 1):
                    R = np.array([n1, n2, n3], float)
                    hop_ww = self.get_hopping(R)
                    phase = np.exp(+2.j * pi * (R @ kpt_c))
                    Hk += hop_ww * phase
        return Hk

    def get_function(self, index, repeat=None):
        r"""Get Wannier function on grid.

        Returns an array with the funcion values of the indicated Wannier
        function on a grid with the size of the *repeated* unit cell.

        For a calculation using **k**-points the relevant unit cell for
        eg. visualization of the Wannier orbitals is not the original unit
        cell, but rather a larger unit cell defined by repeating the
        original unit cell by the number of **k**-points in each direction.
        Note that for a `\Gamma`-point calculation the large unit cell
        coinsides with the original unit cell.
        The large unitcell also defines the periodicity of the Wannier
        orbitals.

        ``index`` can be either a single WF or a coordinate vector in terms
        of the WFs.
        """

        # Default size of plotting cell is the one corresponding to k-points.
        if repeat is None:
            repeat = self.kptgrid
        N1, N2, N3 = repeat

        dim = self.calc.get_number_of_grid_points()
        largedim = dim * [N1, N2, N3]

        wanniergrid = np.zeros(largedim, dtype=complex)
        for k, kpt_c in enumerate(self.kpt_kc):
            # The coordinate vector of wannier functions
            if isinstance(index, int):
                vec_n = self.V_knw[k, :, index]
            else:
                vec_n = self.V_knw[k] @ index

            wan_G = np.zeros(dim, complex)
            for n, coeff in enumerate(vec_n):
                wan_G += coeff * self.calc.get_pseudo_wave_function(
                    n, k, self.spin, pad=True)

            # Distribute the small wavefunction over large cell:
            for n1 in range(N1):
                for n2 in range(N2):
                    for n3 in range(N3):  # sign?
                        e = np.exp(-2.j * pi * np.array([n1, n2, n3]) @ kpt_c)
                        wanniergrid[n1 * dim[0]:(n1 + 1) * dim[0],
                                    n2 * dim[1]:(n2 + 1) * dim[1],
                                    n3 * dim[2]:(n3 + 1) * dim[2]] += e * wan_G

        # Normalization
        wanniergrid /= np.sqrt(self.Nk)
        return wanniergrid

    def write_cube(self, index, fname, repeat=None, angle=False):
        """
        Dump specified Wannier function to a cube file.

        Arguments:

          ``index``: Integer, index of the Wannier function to save.

          ``repeat``: Array of integer, repeat supercell and Wannier function.

          ``fname``: Name of the cube file.

          ``angle``: If False, save the absolute value. If True, save
                    the complex phase of the Wannier function.
        """
        from ase.io import write

        # Default size of plotting cell is the one corresponding to k-points.
        if repeat is None:
            repeat = self.kptgrid

        # Remove constraints, some are not compatible with repeat()
        atoms = self.atoms.copy()
        atoms.set_constraint()
        atoms = atoms * repeat
        func = self.get_function(index, repeat)

        # Compute absolute value or complex angle
        if angle:
            write(fname, atoms, data=np.angle(func), format='cube')
        else:
            if self.Nk == 1:
                func *= np.exp(-1.j * np.angle(func.max()))
                func = abs(func)
            else:
                func = abs(func)
            write(fname, atoms, data=func, format='cube')

    def localize(self, step=0.25, tolerance=1e-08,
                 updaterot=True, updatecoeff=True):
        """Optimize rotation to give maximal localization"""
        md_min(self, step=step, tolerance=tolerance, verbose=self.verbose,
               updaterot=updaterot, updatecoeff=updatecoeff)

    def get_functional_value(self):
        """Calculate the value of the spread functional.

        ::

          Tr[|ZI|^2]=sum(I)sum(n) w_i|Z_(i)_nn|^2,

        where w_i are weights.

        If the functional is set to 'var' it subtracts a variance term

        ::

          Nw * var(sum(n) w_i|Z_(i)_nn|^2),

        where Nw is the number of WFs ``nwannier``.
        """
        a_w = self._spread_contributions()
        if self.functional == 'std':
            fun = np.sum(a_w)
        elif self.functional == 'var':
            fun = np.sum(a_w) - self.nwannier * np.var(a_w)
            if self.verbose:
                print(f'std: {np.sum(a_w):.4f}',
                      f'\tvar: {self.nwannier * np.var(a_w):.4f}')
        return fun

    def get_gradients(self):
        # Determine gradient of the spread functional.
        #
        # The gradient for a rotation A_kij is::
        #
        #    dU = dRho/dA_{k,i,j} = sum(I) sum(k')
        #            + Z_jj Z_kk',ij^* - Z_ii Z_k'k,ij^*
        #            - Z_ii^* Z_kk',ji + Z_jj^* Z_k'k,ji
        #
        # The gradient for a change of coefficients is::
        #
        #   dRho/da^*_{k,i,j} = sum(I) [[(Z_0)_{k} V_{k'} diag(Z^*) +
        #                                (Z_0_{k''})^d V_{k''} diag(Z)] *
        #                                U_k^d]_{N+i,N+j}
        #
        # where diag(Z) is a square,diagonal matrix with Z_nn in the diagonal,
        # k' = k + dk and k = k'' + dk.
        #
        # The extra degrees of freedom chould be kept orthonormal to the fixed
        # space, thus we introduce lagrange multipliers, and minimize instead::
        #
        #     Rho_L = Rho - sum_{k,n,m} lambda_{k,nm} <c_{kn}|c_{km}>
        #
        # for this reason the coefficient gradients should be multiplied
        # by (1 - c c^dag).

        Nb = self.nbands
        Nw = self.nwannier

        if self.functional == 'var':
            O_w = self._spread_contributions()
            O_sum = np.sum(O_w)

        dU = []
        dC = []
        for k in range(self.Nk):
            M = self.fixedstates_k[k]
            L = self.edf_k[k]
            U_ww = self.U_kww[k]
            C_ul = self.C_kul[k]
            Utemp_ww = np.zeros((Nw, Nw), complex)
            Ctemp_nw = np.zeros((Nb, Nw), complex)

            for d, weight in enumerate(self.weight_d):
                if abs(weight) < 1.0e-6:
                    continue

                Z_knn = self.Z_dknn[d]
                diagZ_w = self.Z_dww[d].diagonal()
                Zii_ww = np.repeat(diagZ_w, Nw).reshape(Nw, Nw)
                if self.functional == 'var':
                    diagOZ_w = O_w * diagZ_w
                    OZii_ww = np.repeat(diagOZ_w, Nw).reshape(Nw, Nw)

                k1 = self.kklst_dk[d, k]
                k2 = self.invkklst_dk[d, k]
                V_knw = self.V_knw
                Z_kww = self.Z_dkww[d]

                if L > 0:
                    Ctemp_nw += weight * (
                        ((Z_knn[k] @ V_knw[k1]) * diagZ_w.conj() +
                         (dag(Z_knn[k2]) @ V_knw[k2]) * diagZ_w) @ dag(U_ww))

                    if self.functional == 'var':
                        # Gradient of the variance term, split in two terms
                        def variance_term_computer(factor):
                            result = (
                                self.nwannier * 2 * weight * (
                                    ((Z_knn[k] @ V_knw[k1]) * factor.conj() +
                                     (dag(Z_knn[k2]) @ V_knw[k2]) * factor) @
                                    dag(U_ww)) / Nw**2
                            )
                            return result

                        first_term = \
                            O_sum * variance_term_computer(diagZ_w) / Nw**2

                        second_term = \
                            - variance_term_computer(diagOZ_w) / Nw

                        Ctemp_nw += first_term + second_term

                temp = Zii_ww.T * Z_kww[k].conj() - Zii_ww * Z_kww[k2].conj()
                Utemp_ww += weight * (temp - dag(temp))

                if self.functional == 'var':
                    Utemp_ww += (self.nwannier * 2 * O_sum * weight *
                                 (temp - dag(temp)) / Nw**2)

                    temp = (OZii_ww.T * Z_kww[k].conj()
                            - OZii_ww * Z_kww[k2].conj())
                    Utemp_ww -= (self.nwannier * 2 * weight *
                                 (temp - dag(temp)) / Nw)

            dU.append(Utemp_ww.ravel())

            if L > 0:
                # Ctemp now has same dimension as V, the gradient is in the
                # lower-right (Nb-M) x L block
                Ctemp_ul = Ctemp_nw[M:, M:]
                G_ul = Ctemp_ul - ((C_ul @ dag(C_ul)) @ Ctemp_ul)
                dC.append(G_ul.ravel())

        return np.concatenate(dU + dC)

    def _square_modulus_of_Z_diagonal(self):
        """
        Square modulus of the Z matrix diagonal, the diagonal is taken
        for the indexes running on the WFs.
        """
        return np.abs(self.Z_dww.diagonal(0, 1, 2))**2

    def _spread_contributions(self):
        """
        Compute the contribution of each WF to the spread functional.
        """
        return (self._square_modulus_of_Z_diagonal().T @ self.weight_d).real

    def step(self, dX, updaterot=True, updatecoeff=True):
        # dX is (A, dC) where U->Uexp(-A) and C->C+dC
        Nw = self.nwannier
        Nk = self.Nk
        M_k = self.fixedstates_k
        L_k = self.edf_k
        if updaterot:
            A_kww = dX[:Nk * Nw**2].reshape(Nk, Nw, Nw)
            for U, A in zip(self.U_kww, A_kww):
                H = -1.j * A.conj()
                epsilon, Z = np.linalg.eigh(H)
                # Z contains the eigenvectors as COLUMNS.
                # Since H = iA, dU = exp(-A) = exp(iH) = ZDZ^d
                dU = Z * np.exp(1.j * epsilon) @ dag(Z)
                if U.dtype == float:
                    U[:] = (U @ dU).real
                else:
                    U[:] = U @ dU

        if updatecoeff:
            start = 0
            for C, unocc, L in zip(self.C_kul, self.nbands - M_k, L_k):
                if L == 0 or unocc == 0:
                    continue
                Ncoeff = L * unocc
                deltaC = dX[Nk * Nw**2 + start: Nk * Nw**2 + start + Ncoeff]
                C += deltaC.reshape(unocc, L)
                gram_schmidt(C)
                start += Ncoeff

        self.update()<|MERGE_RESOLUTION|>--- conflicted
+++ resolved
@@ -7,11 +7,7 @@
 import functools
 from time import time
 from math import sqrt, pi
-<<<<<<< HEAD
-from pickle import dump, load
 from scipy.linalg import qr
-=======
->>>>>>> d99ebb09
 
 import numpy as np
 
