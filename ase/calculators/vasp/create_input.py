# Copyright (C) 2008 CSC - Scientific Computing Ltd.
"""This module defines an ASE interface to VASP.

Developed on the basis of modules by Jussi Enkovaara and John
Kitchin.  The path of the directory containing the pseudopotential
directories (potpaw,potpaw_GGA, potpaw_PBE, ...) should be set
by the environmental flag $VASP_PP_PATH.

The user should also set the environmental flag $VASP_SCRIPT pointing
to a python script looking something like::

   import os
   exitcode = os.system('vasp')

Alternatively, user can set the environmental flag $VASP_COMMAND pointing
to the command use the launch vasp e.g. 'vasp' or 'mpirun -n 16 vasp'

http://cms.mpi.univie.ac.at/vasp/
"""

import os
import shutil
import warnings
from os.path import isfile, islink, join
from typing import List, Sequence, Tuple

import numpy as np

import ase
from ase.calculators.calculator import kpts2ndarray
from ase.calculators.vasp.setups import get_default_setups
from ase.config import cfg
from ase.io.vasp_parsers.incar_writer import write_incar

FLOAT_FORMAT = '5.6f'
EXP_FORMAT = '5.2e'

def check_ichain(ichain, ediffg):
    ichain_dct = {}
    if ichain > 0:
        ichain_dct['ibrion'] = 1
        ichain_dct['potim'] = 0.0
        if 'iopt' not in int_dict.keys():
            warnings.warn(
                'WARNING: optimization is set to LFBGS (IOPT = 1)')
            ichain_dct['iopt'] = 1
        if ediffg is None or float(ediffg > 0.0):
            raise RuntimeError('Please set EDIFFG < 0')
    return ichain_dct

def set_magmom(ispin, spinpol, atoms, magmom_input, sorting):
    """Helps to set the magmom tag in the INCAR file with correct formatting"""
    magmom_dct = {}
    if magmom_input is not None:
        if not len(magmom_input) == len(atoms):
            msg = ('Expected length of magmom tag to be'
                   ' {}, i.e. 1 value per atom, but got {}').format(
                len(atoms), len(magmom_input))
            raise ValueError(msg)

            # Check if user remembered to specify ispin
            # note: we do not overwrite ispin if ispin=1
        if not ispin:
            spinpol = True
            # note that ispin is an int key, but for the INCAR it does not
            # matter
            magmom_dct['ispin'] = 2
        magmom = np.array(magmom_input)
        magmom = magmom[sorting]
    elif (spinpol and atoms.get_initial_magnetic_moments().any()):
        # We don't want to write magmoms if they are all 0.
        # but we could still be doing a spinpol calculation
        if not ispin:
            magmom_dct['ispin'] = 2
        # Write out initial magnetic moments
        magmom = atoms.get_initial_magnetic_moments()[sorting]
        # unpack magmom array if three components specified
        if magmom.ndim > 1:
            magmom = [item for sublist in magmom for item in sublist]
    else:
        return spinpol, {}
    # Compactify the magmom list to symbol order
    lst = [[1, magmom[0]]]
    for n in range(1, len(magmom)):
        if magmom[n] == magmom[n - 1]:
            lst[-1][0] += 1
        else:
            lst.append([1, magmom[n]])
    line = ' '.join(['{:d}*{:.4f}'.format(mom[0], mom[1])
                     for mom in lst])
    magmom_dct['magmom'] = line
    return spinpol, magmom_dct

def set_ldau(ldau_param, luj_params, symbol_count):
    """Helps to set the ldau tag in the INCAR file with correct formatting"""
    ldau_dct = {}
    if ldau_param is None:
        ldau_dct['ldau'] = '.TRUE.'
    llist = []
    ulist = []
    jlist = []
    for symbol in symbol_count:
        #  default: No +U
        luj = luj_params.get(
            symbol[0],
            {'L': -1, 'U': 0.0, 'J': 0.0}
        )
        llist.append(int(luj['L']))
        ulist.append(f'{luj["U"]:{".3f"}}')
        jlist.append(f'{luj["J"]:{".3f"}}')
    ldau_dct['ldaul'] = llist
    ldau_dct['ldauu'] = ulist
    ldau_dct['ldauj'] = jlist
    return ldau_dct

def test_nelect_charge_compitability(nelect, charge, nelect_from_ppp):
    # We need to determine the nelect resulting from a given
    # charge in any case if it's != 0, but if nelect is
    # additionally given explicitly, then we need to determine it
    # even for net charge of 0 to check for conflicts
    if charge is not None and charge != 0:
        nelect_from_charge = nelect_from_ppp - charge
        if nelect and nelect != nelect_from_charge:
            raise ValueError('incompatible input parameters: '
                             f'nelect={nelect}, but charge={charge} '
                             '(neutral nelect is '
                             f'{nelect_from_ppp})')
        print(nelect_from_charge)
        return nelect_from_charge
    else:
        return nelect


def get_pp_setup(setup) -> Tuple[dict, Sequence[int]]:
    """
    Get the pseudopotential mapping based on the "setpus" input.

    Parameters
    ----------
    setup : [str, dict]
        The setup to use for the calculation. This can be a string
        shortcut, or a dict of atom identities and suffixes.
        In the dict version it is also possible to select a base setup
        e.g.: {'base': 'minimal', 'Ca': '_sv', 2: 'O_s'}
        If the key is an integer, this means an atom index.
        For the string version, 'minimal', 'recommended' and 'GW' are
        available. The default is 'minimal

    Returns
    -------
    setups : dict
        The setup dictionary, with atom indices as keys and suffixes
        as values.
    special_setups : list
        A list of atom indices that have a special setup.
    """
    special_setups = []

    # Avoid mutating the module dictionary, so we use a copy instead
    # Note, it is a nested dict, so a regular copy is not enough
    setups_defaults = get_default_setups()

    # Default to minimal basis
    if setup is None:
        setup = {'base': 'minimal'}

    # String shortcuts are initialised to dict form
    elif isinstance(setup, str):
        if setup.lower() in setups_defaults.keys():
            setup = {'base': setup}

    # Dict form is then queried to add defaults from setups.py.
    if 'base' in setup:
        setups = setups_defaults[setup['base'].lower()]
    else:
        setups = {}

    # Override defaults with user-defined setups
    if setup is not None:
        setups.update(setup)

    for m in setups:
        try:
            special_setups.append(int(m))
        except ValueError:
            pass
    return setups, special_setups


def format_kpoints(kpts, atoms, reciprocal=False, gamma=False):
    tokens = []
    append = tokens.append

    append('KPOINTS created by Atomic Simulation Environment\n')

    if isinstance(kpts, dict):
        kpts = kpts2ndarray(kpts, atoms=atoms)
        reciprocal = True

    shape = np.array(kpts).shape

    # Wrap scalar in list if necessary
    if shape == ():
        kpts = [kpts]
        shape = (1,)

    if len(shape) == 1:
        append('0\n')
        if shape == (1,):
            append('Auto\n')
        elif gamma:
            append('Gamma\n')
        else:
            append('Monkhorst-Pack\n')
        append(' '.join(f'{kpt:d}' for kpt in kpts))
        append('\n0 0 0\n')
    elif len(shape) == 2:
        append('%i \n' % (len(kpts)))
        if reciprocal:
            append('Reciprocal\n')
        else:
            append('Cartesian\n')
        for n in range(len(kpts)):
            [append('%f ' % kpt) for kpt in kpts[n]]
            if shape[1] == 4:
                append('\n')
            elif shape[1] == 3:
                append('1.0 \n')
    return ''.join(tokens)


# Parameters that can be set in INCAR. The values which are None
# are not written and default parameters of VASP are used for them.

float_keys = [
    'aexx',  # Fraction of exact/DFT exchange
    'aggac',  # Fraction of gradient correction to correlation
    'aggax',  # Fraction of gradient correction to exchange
    'aldac',  # Fraction of LDA correlation energy
    'amin',  #
    'amix',  #
    'amix_mag',  #
    'bmix',  # tags for mixing
    'bmix_mag',  #
    'cshift',  # Complex shift for dielectric tensor calculation (LOPTICS)
    'deper',  # relative stopping criterion for optimization of eigenvalue
    'ebreak',  # absolute stopping criterion for optimization of eigenvalues
    # (EDIFF/N-BANDS/4)
    'efield',  # applied electrostatic field
    'emax',  # energy-range for DOSCAR file
    'emin',  #
    'enaug',  # Density cutoff
    'encut',  # Planewave cutoff
    'encutgw',  # energy cutoff for response function
    'encutfock',  # FFT grid in the HF related routines
    'hfscreen',  # attribute to change from PBE0 to HSE
    'kspacing',  # determines the number of k-points if the KPOINTS
    # file is not present. KSPACING is the smallest
    # allowed spacing between k-points in units of
    # $\AA$^{-1}$.
    'potim',  # time-step for ion-motion (fs)
    'nelect',  # total number of electrons
    'param1',  # Exchange parameter
    'param2',  # Exchange parameter
    'pomass',  # mass of ions in am
    'pstress',  # add this stress to the stress tensor, and energy E = V *
    # pstress
    'sigma',  # broadening in eV
    'smass',  # Nose mass-parameter (am)
    'spring',  # spring constant for NEB
    'time',  # special control tag
    'weimin',  # maximum weight for a band to be considered empty
    'zab_vdw',  # vdW-DF parameter
    'zval',  # ionic valence
    # The next keywords pertain to the VTST add-ons from Graeme Henkelman's
    # group at UT Austin
    'jacobian',  # Weight of lattice to atomic motion
    'ddr',  # (DdR) dimer separation
    'drotmax',  # (DRotMax) number of rotation steps per translation step
    'dfnmin',  # (DFNMin) rotational force below which dimer is not rotated
    'dfnmax',  # (DFNMax) rotational force below which dimer rotation stops
    'sltol',  # convergence ratio for minimum eigenvalue
    'sdr',  # finite difference for setting up Lanczos matrix and step
    # size when translating
    'maxmove',  # Max step for translation for IOPT > 0
    'invcurv',  # Initial curvature for LBFGS (IOPT = 1)
    'timestep',  # Dynamical timestep for IOPT = 3 and IOPT = 7
    'sdalpha',  # Ratio between force and step size for IOPT = 4
    # The next keywords pertain to IOPT = 7 (i.e. FIRE)
    'ftimemax',  # Max time step
    'ftimedec',  # Factor to dec. dt
    'ftimeinc',  # Factor to inc. dt
    'falpha',  # Parameter for velocity damping
    'falphadec',  # Factor to dec. alpha
    'clz',  # electron count for core level shift
    'vdw_radius',  # Cutoff radius for Grimme's DFT-D2 and DFT-D3 and
    # Tkatchenko and Scheffler's DFT-TS dispersion corrections
    'vdw_scaling',  # Global scaling parameter for Grimme's DFT-D2 dispersion
    # correction
    'vdw_d',  # Global damping parameter for Grimme's DFT-D2 and Tkatchenko
    # and Scheffler's DFT-TS dispersion corrections
    'vdw_cnradius',  # Cutoff radius for calculating coordination number in
    # Grimme's DFT-D3 dispersion correction
    'vdw_s6',  # Damping parameter for Grimme's DFT-D2 and DFT-D3 and
    # Tkatchenko and Scheffler's DFT-TS dispersion corrections
    'vdw_s8',  # Damping parameter for Grimme's DFT-D3 dispersion correction
    'vdw_sr',  # Scaling parameter for Grimme's DFT-D2 and DFT-D3 and
    # Tkatchenko and Scheffler's DFT-TS dispersion correction
    'vdw_a1',  # Damping parameter for Grimme's DFT-D3 dispersion correction
    'vdw_a2',  # Damping parameter for Grimme's DFT-D3 dispersion correction
    'eb_k',  # solvent permitivity in Vaspsol
    'tau',  # surface tension parameter in Vaspsol
    'langevin_gamma_l',  # Friction for lattice degrees of freedom
    'pmass',  # Mass for latice degrees of freedom
    'bparam',  # B parameter for nonlocal VV10 vdW functional
    'cparam',  # C parameter for nonlocal VV10 vdW functional
    'aldax',  # Fraction of LDA exchange (for hybrid calculations)
    'tebeg',  #
    'teend',  # temperature during run
    'andersen_prob',  # Probability of collision in Andersen thermostat
    'apaco',  # Distance cutoff for pair correlation function calc.
    'auger_ecblo',  # Undocumented parameter for Auger calculations
    'auger_edens',  # Density of electrons in conduction band
    'auger_hdens',  # Density of holes in valence band
    'auger_efermi',  # Fixed Fermi level for Auger calculations
    'auger_evbhi',  # Upper bound for valence band maximum
    'auger_ewidth',  # Half-width of energy window function
    'auger_occ_fac_eeh',  # Undocumented parameter for Auger calculations
    'auger_occ_fac_ehh',  # Undocumented parameter for Auger calculations
    'auger_temp',  # Temperature for Auger calculation
    'dq',  # Finite difference displacement magnitude (NMR)
    'avgap',  # Average gap (Model GW)
    'ch_sigma',  # Broadening of the core electron absorption spectrum
    'bpotim',  # Undocumented Bond-Boost parameter (GH patches)
    'qrr',  # Undocumented Bond-Boost parameter (GH patches)
    'prr',  # Undocumented Bond-Boost parameter (GH patches)
    'rcut',  # Undocumented Bond-Boost parameter (GH patches)
    'dvmax',  # Undocumented Bond-Boost parameter (GH patches)
    'bfgsinvcurv',  # Initial curvature for BFGS (GH patches)
    'damping',  # Damping parameter for LBFGS (GH patches)
    'efirst',  # Energy of first NEB image (GH patches)
    'elast',  # Energy of final NEB image (GH patches)
    'fmagval',  # Force magnitude convergence criterion (GH patches)
    'cmbj',  # Modified Becke-Johnson MetaGGA c-parameter
    'cmbja',  # Modified Becke-Johnson MetaGGA alpha-parameter
    'cmbjb',  # Modified Becke-Johnson MetaGGA beta-parameter
    'sigma_nc_k',  # Width of ion gaussians (VASPsol)
    'sigma_k',  # Width of dielectric cavidty (VASPsol)
    'nc_k',  # Cavity turn-on density (VASPsol)
    'lambda_d_k',  # Debye screening length (VASPsol)
    'ediffsol',  # Tolerance for solvation convergence (VASPsol)
    'deg_threshold',  # Degeneracy threshold
    'omegamin',  # Minimum frequency for dense freq. grid
    'omegamax',  # Maximum frequency for dense freq. grid
    'rtime',  # Undocumented parameter
    'wplasma',  # Undocumented parameter
    'wplasmai',  # Undocumented parameter
    'dfield',  # Undocumented parameter
    'omegatl',  # Maximum frequency for coarse freq. grid
    'encutgwsoft',  # Soft energy cutoff for response kernel
    'encutlf',  # Undocumented parameter
    'scissor',  # Scissor correction for GW/BSE calcs
    'dimer_dist',  # Distance between dimer images
    'step_size',  # Step size for finite difference in dimer calculation
    'step_max',  # Maximum step size for dimer calculation
    'minrot',  # Minimum rotation allowed in dimer calculation
    'dummy_mass',  # Mass of dummy atom(s?)
    'shaketol',  # Tolerance for SHAKE algorithm
    'shaketolsoft',  # Soft tolerance for SHAKE algorithm
    'shakesca',  # Scaling of each step taken in SHAKE algorithm
    'hills_stride',  # Undocumented metadynamics parameter
    'hills_h',  # Height (in eV) of gaussian bias for metadynamics
    'hills_w',  # Width of gaussian bias for metadynamics
    'hills_k',  # Force constant coupling dummy&real for metadynamics
    'hills_m',  # Mass of dummy particle for use in metadynamics
    'hills_temperature',  # Temp. of dummy particle for metadynamics
    'hills_andersen_prob',  # Probability of thermostat coll. for metadynamics
    'hills_sqq',  # Nose-hoover particle mass for metadynamics
    'dvvdelta0',  # Undocumented parameter
    'dvvvnorm0',  # Undocumented parameter
    'dvvminpotim',  # Undocumented parameter
    'dvvmaxpotim',  # Undocumented parameter
    'enchg',  # Undocumented charge fitting parameter
    'tau0',  # Undocumented charge fitting parameter
    'encut4o',  # Cutoff energy for 4-center integrals (HF)
    'param3',  # Undocumented HF parameter
    'model_eps0',  # Undocumented HF parameter
    'model_alpha',  # Undocumented HF parameter
    'qmaxfockae',  # Undocumented HF parameter
    'hfscreenc',  # Range-separated screening length for correlations
    'hfrcut',  # Cutoff radius for HF potential kernel
    'encutae',  # Undocumented parameter for all-electron density calc.
    'encutsubrotscf',  # Undocumented subspace rotation SCF parameter
    'enini',  # Cutoff energy for wavefunctions (?)
    'wc',  # Undocumented mixing parameter
    'enmax',  # Cutoff energy for wavefunctions (?)
    'scalee',  # Undocumented parameter
    'eref',  # Reference energy
    'epsilon',  # Dielectric constant of bulk charged cells
    'rcmix',  # Mixing parameter for core density in rel. core calcs.
    'esemicore',  # Energetic lower bound for states considered "semicore"
    'external_pressure',  # Pressure for NPT calcs., equivalent to PSTRESS
    'lj_radius',  # Undocumented classical vdW parameter
    'lj_epsilon',  # Undocumented classical vdW parameter
    'lj_sigma',  # Undocumented classical vdW parameter
    'mbd_beta',  # TS MBD vdW correction damping parameter
    'scsrad',  # Cutoff radius for dipole-dipole interaction tensor in SCS
    'hitoler',  # Iterative Hirschfeld partitioning tolerance
    'lambda',  # "Spring constant" for magmom constraint calcs.
    'kproj_threshold',  # Threshold for k-point projection scheme
    'maxpwamp',  # Undocumented HF parameter
    'vcutoff',  # Undocumented parameter
    'mdtemp',  # Temperature for AIMD
    'mdgamma',  # Undocumented AIMD parameter
    'mdalpha',  # Undocumented AIMD parameter
    'ofield_kappa',  # Bias potential strength for interface pinning method
    'ofield_q6_near',  # Steinhardt-Nelson Q6 parameters for interface pinning
    'ofield_q6_far',  # Steinhardt-Nelson Q6 parameters for interface pinning
    'ofield_a',  # Target order parameter for interface pinning method
    'pthreshold',  # Don't print timings for routines faster than this value
    'qltol',  # Eigenvalue tolerance for Lanczos iteration (instanton)
    'qdr',  # Step size for building Lanczos matrix & CG (instanton)
    'qmaxmove',  # Max step size (instanton)
    'qdt',  # Timestep for quickmin minimization (instanton)
    'qtpz',  # Temperature (instanton)
    'qftol',  # Tolerance (instanton)
    'nupdown',  # fix spin moment to specified value
]

exp_keys = [
    'ediff',  # stopping-criterion for electronic upd.
    'ediffg',  # stopping-criterion for ionic upd.
    'symprec',  # precession in symmetry routines
    # The next keywords pertain to the VTST add-ons from Graeme Henkelman's
    # group at UT Austin
    'fdstep',  # Finite diference step for IOPT = 1 or 2
]

string_keys = [
    'algo',  # algorithm: Normal (Davidson) | Fast | Very_Fast (RMM-DIIS)
    'gga',  # xc-type: PW PB LM or 91 (LDA if not set)
    'metagga',  #
    'prec',  # Precission of calculation (Low, Normal, Accurate)
    'system',  # name of System
    'precfock',  # FFT grid in the HF related routines
    'radeq',  # Which type of radial equations to use for rel. core calcs.
    'localized_basis',  # Basis to use in CRPA
    'proutine',  # Select profiling routine
    'efermi',  # Sets the FERMI level in VASP 6.4.0+
]

int_keys = [
    'ialgo',  # algorithm: use only 8 (CG) or 48 (RMM-DIIS)
    'ibrion',  # ionic relaxation: 0-MD 1-quasi-New 2-CG
    'icharg',  # charge: 0-WAVECAR 1-CHGCAR 2-atom 10-const
    'idipol',  # monopol/dipol and quadropole corrections
    'images',  # number of images for NEB calculation
    'imix',  # specifies density mixing
    'iniwav',  # initial electr wf. : 0-lowe 1-rand
    'isif',  # calculate stress and what to relax
    'ismear',  # part. occupancies: -5 Blochl -4-tet -1-fermi 0-gaus >0 MP
    'ispin',  # spin-polarized calculation
    'istart',  # startjob: 0-new 1-cont 2-samecut
    'isym',  # symmetry: 0-nonsym 1-usesym 2-usePAWsym
    'iwavpr',  # prediction of wf.: 0-non 1-charg 2-wave 3-comb
    'kpar',  # k-point parallelization paramater
    'ldauprint',  # 0-silent, 1-occ. matrix written to OUTCAR, 2-1+pot. matrix
    # written
    'ldautype',  # L(S)DA+U: 1-Liechtenstein 2-Dudarev 4-Liechtenstein(LDAU)
    'lmaxmix',  #
    'lorbit',  # create PROOUT
    'maxmix',  #
    'ngx',  # FFT mesh for wavefunctions, x
    'ngxf',  # FFT mesh for charges x
    'ngy',  # FFT mesh for wavefunctions, y
    'ngyf',  # FFT mesh for charges y
    'ngz',  # FFT mesh for wavefunctions, z
    'ngzf',  # FFT mesh for charges z
    'nbands',  # Number of bands
    'nblk',  # blocking for some BLAS calls (Sec. 6.5)
    'nbmod',  # specifies mode for partial charge calculation
    'nelm',  # nr. of electronic steps (default 60)
    'nelmdl',  # nr. of initial electronic steps
    'nelmgw',  # nr. of self-consistency cycles for GW
    'nelmin',
    'nfree',  # number of steps per DOF when calculting Hessian using
    # finite differences
    'nkred',  # define sub grid of q-points for HF with
    # nkredx=nkredy=nkredz
    'nkredx',  # define sub grid of q-points in x direction for HF
    'nkredy',  # define sub grid of q-points in y direction for HF
    'nkredz',  # define sub grid of q-points in z direction for HF
    'nomega',  # number of frequency points
    'nomegar',  # number of frequency points on real axis
    'npar',  # parallelization over bands
    'nsim',  # evaluate NSIM bands simultaneously if using RMM-DIIS
    'nsw',  # number of steps for ionic upd.
    'nwrite',  # verbosity write-flag (how much is written)
    'vdwgr',  # extra keyword for Andris program
    'vdwrn',  # extra keyword for Andris program
    'voskown',  # use Vosko, Wilk, Nusair interpolation
    # The next keywords pertain to the VTST add-ons from Graeme Henkelman's
    # group at UT Austin
    'ichain',  # Flag for controlling which method is being used (0=NEB,
    # 1=DynMat, 2=Dimer, 3=Lanczos) if ichain > 3, then both
    # IBRION and POTIM are automatically set in the INCAR file
    'iopt',  # Controls which optimizer to use.  for iopt > 0, ibrion = 3
    # and potim = 0.0
    'snl',  # Maximum dimentionality of the Lanczos matrix
    'lbfgsmem',  # Steps saved for inverse Hessian for IOPT = 1 (LBFGS)
    'fnmin',  # Max iter. before adjusting dt and alpha for IOPT = 7 (FIRE)
    'icorelevel',  # core level shifts
    'clnt',  # species index
    'cln',  # main quantum number of excited core electron
    'cll',  # l quantum number of excited core electron
    'ivdw',  # Choose which dispersion correction method to use
    'nbandsgw',  # Number of bands for GW
    'nbandso',  # Number of occupied bands for electron-hole treatment
    'nbandsv',  # Number of virtual bands for electron-hole treatment
    'ncore',  # Number of cores per band, equal to number of cores divided
    # by npar
    'mdalgo',  # Determines which MD method of Tomas Bucko to use
    'nedos',  # Number of grid points in DOS
    'turbo',  # Ewald, 0 = Normal, 1 = PME
    'omegapar',  # Number of groups for response function calc.
    # (Possibly Depricated) Number of groups in real time for
    # response function calc.
    'taupar',
    'ntaupar',  # Number of groups in real time for response function calc.
    'antires',  # How to treat antiresonant part of response function
    'magatom',  # Index of atom at which to place magnetic field (NMR)
    'jatom',  # Index of atom at which magnetic moment is evaluated (NMR)
    'ichibare',  # chi_bare stencil size (NMR)
    'nbas',  # Undocumented Bond-Boost parameter (GH patches)
    'rmds',  # Undocumented Bond-Boost parameter (GH patches)
    'ilbfgsmem',  # Number of histories to store for LBFGS (GH patches)
    'vcaimages',  # Undocumented parameter (GH patches)
    'ntemper',  # Undocumented subspace diagonalization param. (GH patches)
    'ncshmem',  # Share memory between this many cores on each process
    'lmaxtau',  # Undocumented MetaGGA parameter (prob. max ang.mom. for tau)
    'kinter',  # Additional finer grid (?)
    'ibse',  # Type of BSE calculation
    'nbseeig',  # Number of BSE wfns to write
    'naturalo',  # Use NATURALO (?)
    'nbandsexact',  # Undocumented parameter
    'nbandsgwlow',  # Number of bands for which shifts are calculated
    'nbandslf',  # Number of bands included in local field effect calc.
    'omegagrid',  # Undocumented parameter
    'telescope',  # Undocumented parameter
    'maxmem',  # Amount of memory to allocate per core in MB
    'nelmhf',  # Number of iterations for HF part (GW)
    'dim',  # Undocumented parameter
    'nkredlf',  # Reduce k-points for local field effects
    'nkredlfx',  # Reduce k-points for local field effects in X
    'nkredlfy',  # Reduce k-points for local field effects in Y
    'nkredlfz',  # Reduce k-points for local field effects in Z
    'lmaxmp2',  # Undocumented parameter
    'switch',  # Undocumented dimer parameter
    'findiff',  # Use forward (1) or central (2) finite difference for dimer
    'engine',  # Undocumented dimer parameter
    'restartcg',  # Undocumented dimer parameter
    'thermostat',  # Deprecated parameter for selecting MD method (use MDALGO)
    'scaling',  # After how many steps velocities should be rescaled
    'shakemaxiter',  # Maximum # of iterations in SHAKE algorithm
    'equi_regime',  # Number of steps to equilibrate for
    'hills_bin',  # Update metadynamics bias after this many steps
    'hills_maxstride',  # Undocumented metadynamics parameter
    'dvvehistory',  # Undocumented parameter
    'ipead',  # Undocumented parameter
    'ngaus',  # Undocumented charge fitting parameter
    'exxoep',  # Undocumented HF parameter
    'fourorbit',  # Undocumented HF parameter
    'model_gw',  # Undocumented HF parameter
    'hflmax',  # Maximum L quantum number for HF calculation
    'lmaxfock',  # Maximum L quantum number for HF calc. (same as above)
    'lmaxfockae',  # Undocumented HF parameter
    'nmaxfockae',  # Undocumented HF parameter
    'nblock_fock',  # Undocumented HF parameter
    'idiot',  # Determines which warnings/errors to print
    'nrmm',  # Number of RMM-DIIS iterations
    'mremove',  # Undocumented mixing parameter
    'inimix',  # Undocumented mixing parameter
    'mixpre',  # Undocumented mixing parameter
    'nelmall',  # Undocumented parameter
    'nblock',  # How frequently to write data
    'kblock',  # How frequently to write data
    'npaco',  # Undocumented pair correlation function parameter
    'lmaxpaw',  # Max L quantum number for on-site charge expansion
    'irestart',  # Undocumented parameter
    'nreboot',  # Undocumented parameter
    'nmin',  # Undocumented parameter
    'nlspline',  # Undocumented parameter
    'ispecial',  # "Select undocumented and unsupported special features"
    'rcrep',  # Number of steps between printing relaxed core info
    'rcndl',  # Wait this many steps before updating core density
    'rcstrd',  # Relax core density after this many SCF steps
    'vdw_idampf',  # Select type of damping function for TS vdW
    'i_constrained_m',  # Select type of magmom. constraint to use
    'igpar',  # "G parallel" direction for Berry phase calculation
    'nppstr',  # Number of kpts in "igpar' direction for Berry phase calc.
    'nbands_out',  # Undocumented QP parameter
    'kpts_out',  # Undocumented QP parameter
    'isp_out',  # Undocumented QP parameter
    'nomega_out',  # Undocumented QP parameter
    'maxiter_ft',  # Max iterations for sloppy Remez algorithm
    'nmaxalt',  # Max sample points for alternant in Remez algorithms
    'itmaxlsq',  # Max iterations in LSQ search algorithm
    'ndatalsq',  # Number of sample points for LSQ search algorithm
    'ncore_in_image1',  # Undocumented parameter
    'kimages',  # Undocumented parameter
    'ncores_per_band',  # Undocumented parameter
    'maxlie',  # Max iterations in CRPA diagonalization routine
    'ncrpalow',  # Undocumented CRPA parameter
    'ncrpahigh',  # Undocumented CRPA parameter
    'nwlow',  # Undocumented parameter
    'nwhigh',  # Undocumented parameter
    'nkopt',  # Number of k-points to include in Optics calculation
    'nkoffopt',  # K-point "counter offset" for Optics
    'nbvalopt',  # Number of valence bands to write in OPTICS file
    'nbconopt',  # Number of conduction bands to write in OPTICS file
    'ch_nedos',  # Number dielectric function calculation grid points for XAS
    'plevel',  # No timings for routines with "level" higher than this
    'qnl',  # Lanczos matrix size (instanton)
]

bool_keys = [
    'addgrid',  # finer grid for augmentation charge density
    'kgamma',  # The generated kpoint grid (from KSPACING) is either
    # centred at the $\Gamma$
    # point (e.g. includes the $\Gamma$ point)
    # (KGAMMA=.TRUE.)
    'laechg',  # write AECCAR0/AECCAR1/AECCAR2
    'lasph',  # non-spherical contributions to XC energy (and pot for
    # VASP.5.X)
    'lasync',  # overlap communcation with calculations
    'lcharg',  #
    'lcorr',  # Harris-correction to forces
    'ldau',  # L(S)DA+U
    'ldiag',  # algorithm: perform sub space rotation
    'ldipol',  # potential correction mode
    'lelf',  # create ELFCAR
    'lepsilon',  # enables to calculate and to print the BEC tensors
    'lhfcalc',  # switch to turn on Hartree Fock calculations
    'loptics',  # calculate the frequency dependent dielectric matrix
    'lpard',  # evaluate partial (band and/or k-point) decomposed charge
    # density
    'lplane',  # parallelisation over the FFT grid
    'lscalapack',  # switch off scaLAPACK
    'lscalu',  # switch of LU decomposition
    'lsepb',  # write out partial charge of each band separately?
    'lsepk',  # write out partial charge of each k-point separately?
    'lthomas',  #
    'luse_vdw',  # Invoke vdW-DF implementation by Klimes et. al
    'lvdw',  # Invoke DFT-D2 method of Grimme
    'lvhar',  # write Hartree potential to LOCPOT (vasp 5.x)
    'lvtot',  # create WAVECAR/CHGCAR/LOCPOT
    'lwave',  #
    # The next keywords pertain to the VTST add-ons from Graeme Henkelman's
    # group at UT Austin
    'lclimb',  # Turn on CI-NEB
    'ltangentold',  # Old central difference tangent
    'ldneb',  # Turn on modified double nudging
    'lnebcell',  # Turn on SS-NEB
    'lglobal',  # Optmize NEB globally for LBFGS (IOPT = 1)
    'llineopt',  # Use force based line minimizer for translation (IOPT = 1)
    'lbeefens',  # Switch on print of BEE energy contributions in OUTCAR
    'lbeefbas',  # Switch off print of all BEEs in OUTCAR
    'lcalcpol',  # macroscopic polarization (vasp5.2). 'lcalceps'
    'lcalceps',  # Macroscopic dielectric properties and Born effective charge
    # tensors (vasp 5.2)
    'lvdw',  # Turns on dispersion correction
    'lvdw_ewald',  # Turns on Ewald summation for Grimme's DFT-D2 and
    # Tkatchenko and Scheffler's DFT-TS dispersion correction
    'lspectral',  # Use the spectral method to calculate independent particle
    # polarizability
    'lrpa',  # Include local field effects on the Hartree level only
    'lwannier90',  # Switches on the interface between VASP and WANNIER90
    'lsorbit',  # Enable spin-orbit coupling
    'lsol',  # turn on solvation for Vaspsol
    'lautoscale',  # automatically calculate inverse curvature for VTST LBFGS
    'interactive',  # Enables interactive calculation for VaspInteractive
    'lauger',  # Perform Auger calculation (Auger)
    'lauger_eeh',  # Calculate EEH processes (Auger)
    'lauger_ehh',  # Calculate EHH processes (Auger)
    'lauger_collect',  # Collect wfns before looping over k-points (Auger)
    'lauger_dhdk',  # Auto-determine E. window width from E. derivs. (Auger)
    'lauger_jit',  # Distribute wavefunctions for k1-k4 (Auger)
    'orbitalmag',  # Enable orbital magnetization (NMR)
    'lchimag',  # Use linear response for shielding tensor (NMR)
    'lwrtcur',  # Write response of current to mag. field to file (NMR)
    'lnmr_sym_red',  # Reduce symmetry for finite difference (NMR)
    'lzora',  # Use ZORA approximation in linear-response NMR (NMR)
    'lbone',  # Use B-component in AE one-center terms for LR NMR (NMR)
    'lmagbloch',  # Use Bloch summations to obtain orbital magnetization (NMR)
    'lgauge',  # Use gauge transformation for zero moment terms (NMR)
    'lbfconst',  # Use constant B-field with sawtooth vector potential (NMR)
    'nucind',  # Use nuclear independent calculation (NMR)
    'lnicsall',  # Use all grid points for 'nucind' calculation (NMR)
    'llraug',  # Use two-center corrections for induced B-field (NMR)
    'lbbm',  # Undocumented Bond-Boost parameter (GH patches)
    'lnoncollinear',  # Do non-collinear spin polarized calculation
    'bfgsdfp',  # Undocumented BFGS parameter (GH patches)
    'linemin',  # Use line minimization (GH patches)
    'ldneborg',  # Undocumented NEB parameter (GH patches)
    'dseed',  # Undocumented dimer parameter (GH patches)
    'linteract',  # Undocumented parameter (GH patches)
    'lmpmd',  # Undocumented parameter (GH patches)
    'ltwodim',  # Makes stress tensor two-dimensional (GH patches)
    'fmagflag',  # Use force magnitude as convergence criterion (GH patches)
    'ltemper',  # Use subspace diagonalization (?) (GH patches)
    'qmflag',  # Undocumented FIRE parameter (GH patches)
    'lmixtau',  # Undocumented MetaGGA parameter
    'ljdftx',  # Undocumented VASPsol parameter (VASPsol)
    'lrhob',  # Write the bound charge density (VASPsol)
    'lrhoion',  # Write the ionic charge density (VASPsol)
    'lnabla',  # Undocumented parameter
    'linterfast',  # Interpolate in K using linear response routines
    'lvel',  # Undocumented parameter
    'lrpaforce',  # Calculate RPA forces
    'lhartree',  # Use IP approx. in BSE (testing only)
    'ladder',  # Use ladder diagrams
    'lfxc',  # Use approximate ladder diagrams
    'lrsrpa',  # Undocumented parameter
    'lsingles',  # Calculate HF singles
    'lfermigw',  # Iterate Fermi level
    'ltcte',  # Undocumented parameter
    'ltete',  # Undocumented parameter
    'ltriplet',  # Undocumented parameter
    'lfxceps',  # Undocumented parameter
    'lfxheg',  # Undocumented parameter
    'l2order',  # Undocumented parameter
    'lmp2lt',  # Undocumented parameter
    'lgwlf',  # Undocumented parameter
    'lusew',  # Undocumented parameter
    'selfenergy',  # Undocumented parameter
    'oddonlygw',  # Avoid gamma point in response function calc.
    'evenonlygw',  # Avoid even points in response function calc.
    'lspectralgw',  # More accurate self-energy calculation
    'ch_lspec',  # Calculate matrix elements btw. core and conduction states
    'fletcher_reeves',  # Undocumented dimer parameter
    'lidm_selective',  # Undocumented dimer parameter
    'lblueout',  # Write output of blue-moon algorithm
    'hills_variable_w',  # Enable variable-width metadynamics bias
    'dvvminus',  # Undocumented parameter
    'lpead',  # Calculate cell-periodic orbital derivs. using finite diff.
    'skip_edotp',  # Skip updating elec. polarization during scf
    'skip_scf',  # Skip calculation w/ local field effects
    'lchgfit',  # Turn on charge fitting
    'lgausrc',  # Undocumented charge fitting parameter
    'lstockholder',  # Enable ISA charge fitting (?)
    'lsymgrad',  # Restore symmetry of gradient (HF)
    'lhfone',  # Calculate one-center terms (HF)
    'lrscor',  # Include long-range correlation (HF)
    'lrhfcalc',  # Include long-range HF (HF)
    'lmodelhf',  # Model HF calculation (HF)
    'shiftred',  # Undocumented HF parameter
    'hfkident',  # Undocumented HF parameter
    'oddonly',  # Undocumented HF parameter
    'evenonly',  # Undocumented HF parameter
    'lfockaedft',  # Undocumented HF parameter
    'lsubrot',  # Enable subspace rotation diagonalization
    'mixfirst',  # Mix before diagonalization
    'lvcader',  # Calculate derivs. w.r.t. VCA parameters
    'lcompat',  # Enable "full compatibility"
    'lmusic',  # "Joke" parameter
    'ldownsample',  # Downsample WAVECAR to fewer k-points
    'lscaaware',  # Disable ScaLAPACK for some things but not all
    'lorbitalreal',  # Undocumented parameter
    'lmetagga',  # Undocumented parameter
    'lspiral',  # Undocumented parameter
    'lzeroz',  # Undocumented parameter
    'lmono',  # Enable "monopole" corrections
    'lrelcore',  # Perform relaxed core calculation
    'lmimicfc',  # Mimic frozen-core calcs. for relaxed core calcs.
    'lmatchrw',  # Match PS partial waves at RWIGS? (otherwise PAW cutoff)
    'ladaptelin',  # Linearize core state energies to avoid divergences
    'lonlysemicore',  # Only linearize semi-core state energies
    'gga_compat',  # Enable backwards-compatible symmetrization of GGA derivs.
    'lrelvol',  # Undocumented classical vdW parameter
    'lj_only',  # Undocumented classical vdW parameter
    'lvdwscs',  # Include self-consistent screening in TS vdW correction
    'lcfdm',  # Use coupled fluctuating dipoles model for TS vdW
    'lvdw_sametype',  # Include interactions between atoms of the same type
    'lrescaler0',  # Rescale damping parameters in SCS vdW correction
    'lscsgrad',  # Calculate gradients for TS+SCS vdW correction energies
    'lvdwexpansion',  # Write 2-6 body contribs. to MBD vdW correction energy
    'lvdw_relvolone',  # Undocumented classical vdW parameter
    'lberry',  # Enable Berry-phase calculation
    'lpade_fit',  # Undocumented QP parameter
    'lkproj',  # Enable projection onto k-points
    'l_wr_moments',  # Undocumented parameter
    'l_wr_density',  # Undocumented parameter
    'lkotani',  # Undocumented parameter
    'ldyson',  # Undocumented parameter
    'laddherm',  # Undocumented parameter
    'lcrpaplot',  # Plot bands used in CRPA response func. calc.
    'lplotdis',  # Plot disentangled bands in CRPA response func. calc.
    'ldisentangle',  # Disentangle bands in CRPA
    'lweighted',  # "Weighted" CRPA approach
    'luseorth_lcaos',  # Use orthogonalized LCAOs in CRPA
    'lfrpa',  # Use full RPA in CRPA
    'lregularize',  # Regularize projectors in CRPA
    'ldrude',  # Include Drude term in CRPA
    'ldmatrix',  # Undocumented parameter
    'lefg',  # Calculate electric field gradient at atomic nuclei
    'lhyperfine',  # Enable Hyperfine calculation
    'lwannier',  # Enable Wannier interface
    'localize',  # Undocumented Wannier parameter
    'lintpol_wpot',  # Interpolate WPOT for Wannier
    'lintpol_orb',  # Interpolate orbitals for Wannier
    'lintpol_kpath',  # Interpolate bandstructure on given kpath for Wannier
    'lintpol_kpath_orb',  # Interpolate orbitals on given kpath for Wannier
    'lread_eigenvalues',  # Use Eigenvalues from EIGENVALUES.INT file
    'lintpol_velocity',  # Interpolate electron velocity for Wannier
    'lintpol_conductivity',  # Interpolate conductivity for Wannier
    'lwannierinterpol',  # Undocumented Wannier parameter
    'wanproj',  # Undocumented Wannier parameter
    'lorbmom',  # Undocumented LDA+U parameter
    'lwannier90_run',  # Undocumented WANNIER90 parameter
    'lwrite_wanproj',  # Write UWAN files for WANNIER90
    'lwrite_unk',  # Write UNK files for WANNIER90
    'lwrite_mmn_amn',  # Write MMN and AMN files for WANNIER90
    'lread_amn',  # Read AMN files instead of recomputing (WANNIER90)
    'lrhfatm',  # Undocumented HF parameter
    'lvpot',  # Calculate unscreened potential
    'lwpot',  # Calculate screened potential
    'lwswq',  # Undocumented parameter
    'pflat',  # Only print "flat" timings to OUTCAR
    'qifcg',  # Use CG instead of quickmin (instanton)
    'qdo_ins',  # Find instanton
    'qdo_pre',  # Calculate prefactor (instanton)
    # The next keyword pertains to the periodic NBO code of JR Schmidt's group
    # at UW-Madison (https://github.com/jrschmidt2/periodic-NBO)
    'lnbo',  # Enable NBO analysis
]

list_int_keys = [
    'iband',  # bands to calculate partial charge for
    'kpuse',  # k-point to calculate partial charge for
    'ldaul',  # DFT+U parameters, overruled by dict key 'ldau_luj'
    'random_seed',  # List of ints used to seed RNG for advanced MD routines
    # (Bucko)
    'auger_bmin_eeh',  # 4 ints | Various undocumented parameters for Auger
    'auger_bmax_eeh',  # 4 ints | calculations
    'auger_bmin_ehh',  # 4 ints |
    'auger_bmax_ehh',  # 4 ints |
    'balist',  # nbas ints | Undocumented Bond-Boost parameter (GH patches)
    'kpoint_bse',  # 4 ints | Undocumented parameter
    'nsubsys',  # <=3 ints | Last atom # for each of up to 3 thermostats
    'vdw_refstate',  # ntyp ints | Undocumented classical vdW parameter
    'vdw_mbd_size',  # 3 ints | Supercell size for TS MBD vdW correction
    'nbands_index',  # nbands_out ints | Undocumented QP parameter
    'kpts_index',  # kpts_out ints | Undocumented QP parameter
    'isp_index',  # isp_out ints | Undocumented QP parameter
    'nomega_index',  # nomega_out ints | Undocumented QP parameter
    'ntarget_states',  # nbands ints | Undocumented CRPA parameter
    'wanproj_i',  # nions ints | Undocumented Wannier parameter
    'wanproj_l',  # ? ints | Undocumented Wannier parameter
]

list_bool_keys = [
    'lattice_constraints',  # 3 bools | Undocumented advanced MD parameter
    'lrctype',  # ntyp bools | Enable relaxed-core calc. for these atoms
    'lvdw_onecell',  # 3 bools | Enable periodicity in A, B, C vector for vdW
]

list_float_keys = [
    'dipol',  # center of cell for dipol
    'eint',  # energy range to calculate partial charge for
    'ferwe',  # Fixed band occupation (spin-paired)
    'ferdo',  # Fixed band occupation (spin-plarized)
    'magmom',  # initial magnetic moments
    'ropt',  # number of grid points for non-local proj in real space
    'rwigs',  # Wigner-Seitz radii
    'ldauu',  # ldau parameters, has potential to redundant w.r.t. dict
    'ldauj',  # key 'ldau_luj', but 'ldau_luj' can't be read direct from
    # the INCAR (since it needs to know information about atomic
    # species. In case of conflict 'ldau_luj' gets written out
    # when a calculation is set up
    'vdw_c6',  # List of floats of C6 parameters (J nm^6 mol^-1) for each
    # species (DFT-D2 and DFT-TS)
    'vdw_c6au',  # List of floats of C6 parameters (a.u.) for each species
    # (DFT-TS)
    'vdw_r0',  # List of floats of R0 parameters (angstroms) for each
    # species (DFT-D2 and DFT-TS)
    'vdw_r0au',  # List of floats of R0 parameters (a.u.) for each species
    # (DFT-TS)
    'vdw_alpha',  # List of floats of free-atomic polarizabilities for each
    # species (DFT-TS)
    'langevin_gamma',  # List of floats for langevin friction coefficients
    'auger_emin_eeh',  # 4 floats | Various undocumented parameters for Auger
    'auger_emax_eeh',  # 4 floats | calculations
    'auger_emin_ehh',  # 4 floats |
    'auger_emax_ehh',  # 4 floats |
    'avecconst',  # 3 floats | magnitude of magnetic moment (NMR)
    'magdipol',  # 3 floats | magnitude of magnetic dipole (NMR)
    'bconst',  # 3 floats | magnitude of constant magnetic field (NMR)
    'magpos',  # 3 floats | position for magnetic moment w/ 'nucind' (NMR)
    'bext',  # 3 floats | Undocumented (probably external magnetic field)
    'core_c',  # ntyp floats | pseudo-core charge magnitude (VASPsol)
    'sigma_rc_k',  # ntyp floats | width of pseudo-core gaussians (VASPsol)
    'darwinr',  # ntypd (?) floats | Undocumented parameter
    'darwinv',  # ntypd (?) floats | Undocumented parameter
    'dummy_k',  # ? floats | Force const. connecting dummy atoms to sys.
    'dummy_r0',  # ? floats | Minimum dist., ang., etc. for dummy atom DOFs
    'dummy_positions',  # 3 floats | Position of dummy atom(s?)
    'psubsys',  # <=3 floats | Coll. prob. for each of up to 3 thermostats
    'tsubsys',  # <=3 floats | Temp. for each of up to 3 thermostats
    'increm',  # ? floats | Undocumented advanced MD parameter
    'value_min',  # ? floats | Undocumented advanced MD parameter
    'value_max',  # ? floats | Undocumented advanced MD parameter
    'hills_position',  # ? floats | Dummy particle(s) pos. for metadynamics
    'hills_velocity',  # ? floats | Dummy particle(s) vel. for metadynamics
    'spring_k',  # ? floats | Spring constant for harmonic constraints
    'spring_r0',  # ? floats | Spring minima for harmonic constraints
    'spring_v0',  # ? floats | Initial velocity of harmonic constraints
    'hills_wall_lower',  # ? floats | Undocumented metadynamics parameter
    'hills_wall_upper',  # ? floats | Undocumented metadynamics parameter
    'efield_pead',  # 3 floats | homogeneous electric field for PEAD calc.
    'zct',  # ? floats | Undocumented charge fitting parameter
    'rgaus',  # ? floats | Undocumented charge fitting parameter
    'hfalpha',  # 10 floats | Undocumented HF parameter
    'mcalpha',  # 10 floats | Undocumented HF parameter
    'saxis',  # 3 floats | Coordinate for collinear spin calculations
    'vca',  # ? floats | Atom weight for VCA calculations
    'stm',  # 7 floats | "range for STM data"
    'qspiral',  # 3 floats | Undocumented parameter
    'external_stress',  # 6 floats | Target stress (adds w/ external_pressure)
    'm_constr',  # 3*nions floats | Local magmom assigned to each spin DOF
    'quad_efg',  # ntyp floats | Nuclear quadrupole moments
    'ngyromag',  # ntyp floats | Nuclear gyromagnetic ratios
    'rcrhocut',  # ntyp floats | Core density cutoff rad. for HF relcore calc
    'ofield_k',  # 3 floats | Undocumented parameter
    'paripot',  # ? floats | Undocumented parameter
    'smearings',  # ? floats | ismear,sigma smearing params to loop over
    'wanproj_e',  # 2 floats | Undocumented Wannier parameter
]

special_keys = [
    'lreal',  # non-local projectors in real space
]

dict_keys = [
    'ldau_luj',  # dictionary with L(S)DA+U parameters, e.g. {'Fe':{'L':2,
    # 'U':4.0, 'J':0.9}, ...}
]

keys: List[str] = [
    # 'NBLOCK' and KBLOCK       inner block; outer block
    # 'NPACO' and APACO         distance and nr. of slots for P.C.
    # 'WEIMIN, EBREAK, DEPER    special control tags
]


class GenerateVaspInput:
    # Parameters corresponding to 'xc' settings.  This may be modified
    # by the user in-between loading calculators.vasp submodule and
    # instantiating the calculator object with calculators.vasp.Vasp()
    xc_defaults = {
        'lda': {
            'pp': 'LDA'
        },
        # GGAs
        'blyp': {  # https://www.vasp.at/forum/viewtopic.php?p=17234
            'pp': 'PBE',
            'gga': 'B5',
            'aldax': 1.00,
            'aggax': 1.00,
            'aggac': 1.00,
            'aldac': 0.00
        },
        'pw91': {
            'pp': 'PW91',
            'gga': '91'
        },
        'pbe': {
            'pp': 'PBE',
            'gga': 'PE'
        },
        'pbesol': {
            'gga': 'PS'
        },
        'revpbe': {
            'gga': 'RE'
        },
        'rpbe': {
            'gga': 'RP'
        },
        'am05': {
            'gga': 'AM'
        },
        # Meta-GGAs
        'tpss': {
            'metagga': 'TPSS'
        },
        'revtpss': {
            'metagga': 'RTPSS'
        },
        'm06l': {
            'metagga': 'M06L'
        },
        'ms0': {
            'metagga': 'MS0'
        },
        'ms1': {
            'metagga': 'MS1'
        },
        'ms2': {
            'metagga': 'MS2'
        },
        'scan': {
            'metagga': 'SCAN'
        },
        'rscan': {
            'metagga': 'RSCAN'
        },
        'r2scan': {
            'metagga': 'R2SCAN'
        },
        'scan-rvv10': {
            'metagga': 'SCAN',
            'luse_vdw': True,
            'bparam': 15.7
        },
        'mbj': {
            # Modified Becke-Johnson
            'metagga': 'MBJ',
        },
        'tb09': {
            # Alias for MBJ
            'metagga': 'MBJ',
        },
        # vdW-DFs
        'vdw-df': {
            'gga': 'RE',
            'luse_vdw': True,
            'aggac': 0.
        },
        'vdw-df-cx': {
            'gga': 'CX',
            'luse_vdw': True,
            'aggac': 0.
        },
        'vdw-df-cx0p': {
            'gga': 'CX',
            'luse_vdw': True,
            'aggac': 0.,
            'lhfcalc': True,
            'aexx': 0.2,
            'aggax': 0.8
        },
        'optpbe-vdw': {
            'gga': 'OR',
            'luse_vdw': True,
            'aggac': 0.0
        },
        'optb88-vdw': {
            'gga': 'BO',
            'luse_vdw': True,
            'aggac': 0.0,
            'param1': 1.1 / 6.0,
            'param2': 0.22
        },
        'optb86b-vdw': {
            'gga': 'MK',
            'luse_vdw': True,
            'aggac': 0.0,
            'param1': 0.1234,
            'param2': 1.0
        },
        'vdw-df2': {
            'gga': 'ML',
            'luse_vdw': True,
            'aggac': 0.0,
            'zab_vdw': -1.8867
        },
        'rev-vdw-df2': {
            'gga': 'MK',
            'luse_vdw': True,
            'param1': 0.1234,
            'param2': 0.711357,
            'zab_vdw': -1.8867,
            'aggac': 0.0
        },
        'beef-vdw': {
            'gga': 'BF',
            'luse_vdw': True,
            'zab_vdw': -1.8867
        },
        # Hartree-Fock and hybrids
        'hf': {
            'lhfcalc': True,
            'aexx': 1.0,
            'aldac': 0.0,
            'aggac': 0.0
        },
        'b3lyp': {
            'gga': 'B3',
            'lhfcalc': True,
            'aexx': 0.2,
            'aggax': 0.72,
            'aggac': 0.81,
            'aldac': 0.19
        },
        'pbe0': {
            'gga': 'PE',
            'lhfcalc': True
        },
        'hse03': {
            'gga': 'PE',
            'lhfcalc': True,
            'hfscreen': 0.3
        },
        'hse06': {
            'gga': 'PE',
            'lhfcalc': True,
            'hfscreen': 0.2
        },
        'hsesol': {
            'gga': 'PS',
            'lhfcalc': True,
            'hfscreen': 0.2
        },
        # MN-VFM functionals
        'sogga': {
            'gga': 'SA'
        },
        'sogga11': {
            'gga': 'S1'
        },
        'sogga11-x': {
            'gga': 'SX',
            'lhfcalc': True,
            'aexx': 0.401
        },
        'n12': {
            'gga': 'N2'
        },
        'n12-sx': {
            'gga': 'NX',
            'lhfcalc': True,
            'lhfscreen': 0.2
        },
        'mn12l': {
            'metagga': 'MN12L'
        },
        'gam': {
            'gga': 'GA'
        },
        'mn15l': {
            'metagga': 'MN15L'
        },
        'hle17': {
            'metagga': 'HLE17'
        },
        'revm06l': {
            'metagga': 'revM06L'
        },
        'm06sx': {
            'metagga': 'M06SX',
            'lhfcalc': True,
            'hfscreen': 0.189,
            'aexx': 0.335
        }
    }

    # environment variable for PP paths
    VASP_PP_PATH = 'VASP_PP_PATH'

    def __init__(self, restart=None):
        self.float_params = {}
        self.exp_params = {}
        self.string_params = {}
        self.int_params = {}
        self.bool_params = {}
        self.list_bool_params = {}
        self.list_int_params = {}
        self.list_float_params = {}
        self.special_params = {}
        self.dict_params = {}
        self.atoms = None
        for key in float_keys:
            self.float_params[key] = None
        for key in exp_keys:
            self.exp_params[key] = None
        for key in string_keys:
            self.string_params[key] = None
        for key in int_keys:
            self.int_params[key] = None
        for key in bool_keys:
            self.bool_params[key] = None
        for key in list_bool_keys:
            self.list_bool_params[key] = None
        for key in list_int_keys:
            self.list_int_params[key] = None
        for key in list_float_keys:
            self.list_float_params[key] = None
        for key in special_keys:
            self.special_params[key] = None
        for key in dict_keys:
            self.dict_params[key] = None

        # Initialize internal dictionary of input parameters which are
        # not regular VASP keys
        self.input_params = {
            'xc': None,  # Exchange-correlation recipe (e.g. 'B3LYP')
            'pp': None,  # Pseudopotential file (e.g. 'PW91')
            'setups': None,  # Special setups (e.g pv, sv, ...)
            'txt': '-',  # Where to send information
            'kpts': (1, 1, 1),  # k-points
            # Option to use gamma-sampling instead of Monkhorst-Pack:
            'gamma': False,
            # number of points between points in band structures:
            'kpts_nintersections': None,
            # Option to write explicit k-points in units
            # of reciprocal lattice vectors:
            'reciprocal': False,
            # Switch to disable writing constraints to POSCAR
            'ignore_constraints': False,
            # Net charge for the whole system; determines nelect if not 0
            'charge': None,
            # Deprecated older parameter which works just like "charge" but
            # with the sign flipped
            # Custom key-value pairs, written to INCAR with *no* type checking
            'custom': {},
        }
        # warning message for pw91
        self.pw91_warning_msg =\
            "The PW91 (potpaw_GGA) pseudopotential set is " \
            "from 2006 and not recommended for use.\nWe will " \
            "remove support for it in a future release, " \
            "and use the current PBE (potpaw_PBE) set instead.\n" \
            "Note that this still allows for PW91 calculations, " \
            "since VASP recalculates the exchange-correlation\n" \
            "energy inside the PAW sphere and corrects the atomic " \
            "energies given by the POTCAR file."

    def set_xc_params(self, xc):
        """Set parameters corresponding to XC functional"""
        xc = xc.lower()
        if xc is None:
            pass
        elif xc not in self.xc_defaults:
            xc_allowed = ', '.join(self.xc_defaults.keys())
            raise ValueError('{} is not supported for xc! Supported xc values'
                             'are: {}'.format(xc, xc_allowed))
        else:
            # print future warning in case pw91 is selected:
            if xc == 'pw91':
                warnings.warn(
                    self.pw91_warning_msg, FutureWarning
                )
            # XC defaults to PBE pseudopotentials
            if 'pp' not in self.xc_defaults[xc]:
                self.set(pp='PBE')
            self.set(**self.xc_defaults[xc])

    def set(self, **kwargs):

        if (('ldauu' in kwargs) and ('ldaul' in kwargs) and ('ldauj' in kwargs)
                and ('ldau_luj' in kwargs)):
            raise NotImplementedError(
                'You can either specify ldaul, ldauu, and ldauj OR '
                'ldau_luj. ldau_luj is not a VASP keyword. It is a '
                'dictionary that specifies L, U and J for each '
                'chemical species in the atoms object. '
                'For example for a water molecule:'
                '''ldau_luj={'H':{'L':2, 'U':4.0, 'J':0.9},
                      'O':{'L':2, 'U':4.0, 'J':0.9}}''')

        if 'xc' in kwargs:
            self.set_xc_params(kwargs['xc'])
        for key in kwargs:
            if key in self.float_params:
                self.float_params[key] = kwargs[key]
            elif key in self.exp_params:
                self.exp_params[key] = kwargs[key]
            elif key in self.string_params:
                self.string_params[key] = kwargs[key]
            elif key in self.int_params:
                self.int_params[key] = kwargs[key]
            elif key in self.bool_params:
                self.bool_params[key] = kwargs[key]
            elif key in self.list_bool_params:
                self.list_bool_params[key] = kwargs[key]
            elif key in self.list_int_params:
                self.list_int_params[key] = kwargs[key]
            elif key in self.list_float_params:
                self.list_float_params[key] = kwargs[key]
            elif key in self.special_params:
                self.special_params[key] = kwargs[key]
            elif key in self.dict_params:
                self.dict_params[key] = kwargs[key]
            elif key in self.input_params:
                self.input_params[key] = kwargs[key]
            else:
                raise TypeError('Parameter not defined: ' + key)

    def check_xc(self):
        """Make sure the calculator has functional & pseudopotentials set up

        If no XC combination, GGA functional or POTCAR type is specified,
        default to PW91. Otherwise, try to guess the desired pseudopotentials.
        """

        p = self.input_params

        # There is no way to correctly guess the desired
        # set of pseudopotentials without 'pp' being set.
        # Usually, 'pp' will be set by 'xc'.
        if 'pp' not in p or p['pp'] is None:
            if self.string_params['gga'] is None:
                p.update({'pp': 'lda'})
            elif self.string_params['gga'] == '91':
                p.update({'pp': 'pw91'})
                warnings.warn(
                    self.pw91_warning_msg, FutureWarning
                )

            elif self.string_params['gga'] == 'PE':
                p.update({'pp': 'pbe'})
            else:
                raise NotImplementedError(
                    "Unable to guess the desired set of pseudopotential"
                    "(POTCAR) files. Please do one of the following: \n"
                    "1. Use the 'xc' parameter to define your XC functional."
                    "These 'recipes' determine the pseudopotential file as "
                    "well as setting the INCAR parameters.\n"
                    "2. Use the 'gga' settings None (default), 'PE' or '91'; "
                    "these correspond to LDA, PBE and PW91 respectively.\n"
                    "3. Set the POTCAR explicitly with the 'pp' flag. The "
                    "value should be the name of a folder on the VASP_PP_PATH"
                    ", and the aliases 'LDA', 'PBE' and 'PW91' are also"
                    "accepted.\n")

        if (p['xc'] is not None and p['xc'].lower() == 'lda'
                and p['pp'].lower() != 'lda'):
            warnings.warn("XC is set to LDA, but PP is set to "
                          "{0}. \nThis calculation is using the {0} "
                          "POTCAR set. \n Please check that this is "
                          "really what you intended!"
                          "\n".format(p['pp'].upper()))

    def _make_sort(
            self, atoms: ase.Atoms, special_setups: Sequence[int] = ()
    ) -> Tuple[List[int], List[int]]:
        symbols, _ = count_symbols(atoms, exclude=special_setups)

        # Create sorting list
        srt = []  # type: List[int]
        srt.extend(special_setups)

        for symbol in symbols:
            for m, atom in enumerate(atoms):
                if m in special_setups:
                    continue
                if atom.symbol == symbol:
                    srt.append(m)
        # Create the resorting list
        resrt = list(range(len(srt)))
        for n in range(len(resrt)):
            resrt[srt[n]] = n
        return srt, resrt

    def _set_spinpol(self, atoms):
        if self.int_params['ispin'] is None:
            self.spinpol = atoms.get_initial_magnetic_moments().any()
        else:
            # VASP runs non-spin-polarized calculations when `ispin=1`,
            # regardless if `magmom` is specified or not.
            self.spinpol = (self.int_params['ispin'] == 2)

    def _build_pp_list(self,
                       atoms,
                       setups=None,
                       special_setups: Sequence[int] = ()):
        """Build the pseudopotential lists"""

        p = self.input_params

        if setups is None:
            setups, special_setups = get_pp_setup(p['setups'])

        symbols, _ = count_symbols(atoms, exclude=special_setups)

        # Potpaw folders may be identified by an alias or full name
        for pp_alias, pp_folder in (('lda', 'potpaw'), ('pw91', 'potpaw_GGA'),
                                    ('pbe', 'potpaw_PBE')):
            if p['pp'].lower() == pp_alias:
                break
        else:
            pp_folder = p['pp']

        if self.VASP_PP_PATH in cfg:
            pppaths = cfg[self.VASP_PP_PATH].split(':')
        else:
            pppaths = []
        ppp_list = []
        # Setting the pseudopotentials, first special setups and
        # then according to symbols
        for m in special_setups:
            if m in setups:
                special_setup_index = m
            elif str(m) in setups:
                special_setup_index = str(m)  # type: ignore[assignment]
            else:
                raise Exception("Having trouble with special setup index {}."
                                " Please use an int.".format(m))
            potcar = join(pp_folder, setups[special_setup_index], 'POTCAR')
            for path in pppaths:
                filename = join(path, potcar)

                if isfile(filename) or islink(filename):
                    ppp_list.append(filename)
                    break
                elif isfile(filename + '.Z') or islink(filename + '.Z'):
                    ppp_list.append(filename + '.Z')
                    break
            else:
                symbol = atoms.symbols[m]
                msg = """Looking for {}.
                No pseudopotential for symbol{} with setup {} """.format(
                    potcar, symbol, setups[special_setup_index])
                raise RuntimeError(msg)

        for symbol in symbols:
            try:
                potcar = join(pp_folder, symbol + setups[symbol], 'POTCAR')
            except (TypeError, KeyError):
                potcar = join(pp_folder, symbol, 'POTCAR')
            for path in pppaths:
                filename = join(path, potcar)

                if isfile(filename) or islink(filename):
                    ppp_list.append(filename)
                    break
                elif isfile(filename + '.Z') or islink(filename + '.Z'):
                    ppp_list.append(filename + '.Z')
                    break
            else:
                msg = ("""Looking for PP for {}
                        The pseudopotentials are expected to be in:
                        LDA:  $VASP_PP_PATH/potpaw/
                        PBE:  $VASP_PP_PATH/potpaw_PBE/
                        PW91: $VASP_PP_PATH/potpaw_GGA/

                        No pseudopotential for {}!""".format(potcar, symbol))
                raise RuntimeError(msg)
        return ppp_list

    def initialize(self, atoms):
        """Initialize a VASP calculation

        Constructs the POTCAR file (does not actually write it).
        User should specify the PATH
        to the pseudopotentials in VASP_PP_PATH environment variable

        The pseudopotentials are expected to be in:
        LDA:  $VASP_PP_PATH/potpaw/
        PBE:  $VASP_PP_PATH/potpaw_PBE/
        PW91: $VASP_PP_PATH/potpaw_GGA/

        if your pseudopotentials are somewhere else, or named
        differently you may make symlinks at the paths above that
        point to the right place. Alternatively, you may pass the full
        name of a folder on the VASP_PP_PATH to the 'pp' parameter.
        """

        self.check_xc()
        self.atoms = atoms
        self.all_symbols = atoms.get_chemical_symbols()
        self.natoms = len(atoms)

        self._set_spinpol(atoms)

        setups, special_setups = get_pp_setup(self.input_params['setups'])

        # Determine the number of atoms of each atomic species
        # sorted after atomic species
        symbols, symbolcount = count_symbols(atoms, exclude=special_setups)
        self.sort, self.resort = self._make_sort(atoms,
                                                 special_setups=special_setups)

        self.atoms_sorted = atoms[self.sort]

        # Check if the necessary POTCAR files exists and
        # create a list of their paths.
        atomtypes = atoms.get_chemical_symbols()
        self.symbol_count = []
        for m in special_setups:
            self.symbol_count.append([atomtypes[m], 1])
        for m in symbols:
            self.symbol_count.append([m, symbolcount[m]])

        # create pseudopotential list
        self.ppp_list = self._build_pp_list(atoms,
                                            setups=setups,
                                            special_setups=special_setups)

        self.converged = None
        self.setups_changed = None

    def default_nelect_from_ppp(self):
        """ Get default number of electrons from ppp_list and symbol_count

        "Default" here means that the resulting cell would be neutral.
        """
        symbol_valences = []
        for filename in self.ppp_list:
            with open_potcar(filename=filename) as ppp_file:
                r = read_potcar_numbers_of_electrons(ppp_file)
                symbol_valences.extend(r)
        assert len(self.symbol_count) == len(symbol_valences)
        default_nelect = 0
        for ((symbol1, count),
             (symbol2, valence)) in zip(self.symbol_count, symbol_valences):
            assert symbol1 == symbol2
            default_nelect += count * valence
        return default_nelect

    def write_input(self, atoms, directory='./'):
        from ase.io.vasp import write_vasp
        write_vasp(join(directory, 'POSCAR'),
                   self.atoms_sorted,
                   symbol_count=self.symbol_count,
                   ignore_constraints=self.input_params['ignore_constraints'])
        self.write_incar(atoms, directory=directory)
        self.write_potcar(directory=directory)
        self.write_kpoints(atoms=atoms, directory=directory)
        self.write_sort_file(directory=directory)
        self.copy_vdw_kernel(directory=directory)

    def copy_vdw_kernel(self, directory='./'):
        """Method to copy the vdw_kernel.bindat file.
        Set ASE_VASP_VDW environment variable to the vdw_kernel.bindat
        folder location. Checks if LUSE_VDW is enabled, and if no location
        for the vdW kernel is specified, a warning is issued."""

        vdw_env = 'ASE_VASP_VDW'
        kernel = 'vdw_kernel.bindat'
        dst = os.path.join(directory, kernel)

        # No need to copy the file again
        if isfile(dst):
            return

        if self.bool_params['luse_vdw']:
            src = None
            if vdw_env in cfg:
                src = os.path.join(cfg[vdw_env], kernel)

            if not src or not isfile(src):
                warnings.warn(
                    ('vdW has been enabled, however no'
                     ' location for the {} file'
                     ' has been specified.'
                     ' Set {} environment variable to'
                     ' copy the vdW kernel.').format(kernel, vdw_env))
            else:
                shutil.copyfile(src, dst)

    def clean(self):
        """Method which cleans up after a calculation.

        The default files generated by Vasp will be deleted IF this
        method is called.

        """
        files = [
            'CHG', 'CHGCAR', 'POSCAR', 'INCAR', 'CONTCAR', 'DOSCAR',
            'EIGENVAL', 'IBZKPT', 'KPOINTS', 'OSZICAR', 'OUTCAR', 'PCDAT',
            'POTCAR', 'vasprun.xml', 'WAVECAR', 'XDATCAR', 'PROCAR',
            'ase-sort.dat', 'LOCPOT', 'AECCAR0', 'AECCAR1', 'AECCAR2'
        ]
        for f in files:
            try:
                os.remove(f)
            except OSError:
                pass

    def write_incar(self, atoms, directory='./', **kwargs):
        """Writes the INCAR file."""
<<<<<<< HEAD
        incar_params = {}
        incar_header = \
            'INCAR created by Atomic Simulation Environment'
        # float params
        float_dct = dict((key, f'{val:{FLOAT_FORMAT}}') for key, val
                         in self.float_params.items()
                         if val is not None)

        if 'charge' in self.input_params and self.input_params[
                'charge'] is not None:
            nelect_val = test_nelect_charge_compitability(
                self.float_params['nelect'],
                self.input_params['charge'],
                self.default_nelect_from_ppp())
            if nelect_val:
                float_dct['nelect'] = f'{nelect_val:{FLOAT_FORMAT}}'
        incar_params.update(float_dct)

        # exp params
        exp_dct = dict(
            (key, f'{val:{EXP_FORMAT}}') for key, val in self.exp_params.items()
            if val is not None)
        incar_params.update(exp_dct)

        # string_params
        string_dct = dict((key, val) for key, val in self.string_params.items()
                          if val is not None)
        incar_params.update(string_dct)

        # int params
        int_dict = dict((key, val) for key, val in self.int_params.items()
                        if val is not None)
        if 'ichain' in int_dict.keys():
            ichain_dict = check_ichain(
                ichain=int_dict['ichain'],
                ediffg=self.exp_params.get('ediffg', None),
            )
            int_dict.update(ichain_dict)
        incar_params.update(int_dict)

        # list_bool_params
        bool_dct = dict((key, val) for key, val in self.list_bool_params.items()
                        if val is not None)
        for key, val in bool_dct.items():
            bool_dct[key] = [_to_vasp_bool(x) for x in val]
        incar_params.update(bool_dct)

        # list_int_params
        int_dct = dict((key, val) for key, val in self.list_int_params.items()
                       if val is not None)
        if 'ldaul' in int_dct.keys() and self.dict_params[
                'ldau_luj'] is not None:
            del int_dct['ldaul']
        incar_params.update(int_dct)

        # list_float_params
        float_dct = dict(
            (key, val) for key, val in self.list_float_params.items()
            if val is not None)
        if 'ldauu' in float_dct.keys() and self.dict_params[
                'ldau_luj'] is not None:
            del float_dct['ldauu']
        if 'ldauj' in float_dct.keys() and self.dict_params[
                'ldau_luj'] is not None:
            del float_dct['ldauj']
        incar_params.update(float_dct)

        # bool params
        bool_dct = dict(
            (key, _to_vasp_bool(val)) for key, val in self.bool_params.items()
            if val is not None)
        incar_params.update(bool_dct)

        # special params
        special_dct = dict(
            (key, val) for key, val in self.special_params.items()
            if val is not None)
        if 'lreal' in special_dct.keys():
            if isinstance(special_dct['lreal'], bool):
                special_dct['lreal'] = _to_vasp_bool(special_dct['lreal'])
        incar_params.update(special_dct)

        # dict params
        dict_dct = dict((key, val) for key, val in self.dict_params.items()
                        if val is not None)
        if 'ldau_luj' in dict_dct.keys():
            ldau_dict = set_ldau(
                ldau_param=self.bool_params['ldau'],
                luj_params=dict_dct['ldau_luj'],
                symbol_count=self.symbol_count,
                )
            dict_dct.update(ldau_dict)
            del dict_dct['ldau_luj']
        incar_params.update(dict_dct)

        # set magmom based on input or initial atoms object
        spinpol, magmom_dct = set_magmom(
            atoms=atoms,
            ispin=self.int_params['ispin'],
            spinpol=self.spinpol,
            magmom_input=float_dct.get('magmom', None),
            sorting=self.sort,
        )
        self.spinpol = spinpol
        incar_params.update(magmom_dct)
=======
        p = self.input_params
        # jrk 1/23/2015 I added this flag because this function has
        # two places where magmoms get written. There is some
        # complication when restarting that often leads to magmom
        # getting written twice. this flag prevents that issue.
        magmom_written = False
        incar = open(join(directory, 'INCAR'), 'w')
        incar.write('INCAR created by Atomic Simulation Environment\n')
        for key, val in self.float_params.items():
            if key == 'nelect':
                charge = p.get('charge')
                # Handle deprecated net_charge parameter (remove at some point)
                net_charge = p.get('net_charge')
                if net_charge is not None:
                    warnings.warn(
                        '`net_charge`, which is given in units of '
                        'the *negative* elementary charge (i.e., the opposite '
                        'of what one normally calls charge) has been '
                        'deprecated in favor of `charge`, which is given in '
                        'units of the positive elementary charge as usual',
                        category=FutureWarning)
                    if charge is not None and charge != -net_charge:
                        raise ValueError(
                            "can't give both net_charge and charge")
                    charge = -net_charge
                # We need to determine the nelect resulting from a given net
                # charge in any case if it's != 0, but if nelect is
                # additionally given explicitly, then we need to determine it
                # even for net charge of 0 to check for conflicts
                if charge is not None and (charge != 0 or val is not None):
                    default_nelect = self.default_nelect_from_ppp()
                    nelect_from_charge = default_nelect - charge
                    if val is not None and val != nelect_from_charge:
                        raise ValueError('incompatible input parameters: '
                                         f'nelect={val}, but charge={charge} '
                                         '(neutral nelect is '
                                         f'{default_nelect})')
                    val = nelect_from_charge
            if val is not None:
                incar.write(f' {key.upper()} = {val:{FLOAT_FORMAT}}\n')
        for key, val in self.exp_params.items():
            if val is not None:
                incar.write(f' {key.upper()} = {val:{EXP_FORMAT}}\n')
        for key, val in self.string_params.items():
            if val is not None:
                incar.write(f' {key.upper()} = {val}\n')
        for key, val in self.int_params.items():
            if val is not None:
                incar.write(f' {key.upper()} = {val}\n')
                if key == 'ichain' and val > 0:
                    incar.write(' IBRION = 3\n POTIM = 0.0\n')
                    for key, val in self.int_params.items():
                        if key == 'iopt' and val is None:
                            print('WARNING: optimization is '
                                  'set to LFBGS (IOPT = 1)')
                            incar.write(' IOPT = 1\n')
                    for key, val in self.exp_params.items():
                        if key == 'ediffg' and val is None:
                            RuntimeError('Please set EDIFFG < 0')

        for key, val in self.list_bool_params.items():
            if val is None:
                pass
            else:
                line = f' {key.upper()} ='
                for x in val:
                    line += f' {_to_vasp_bool(x)}'
                line += '\n'
                incar.write(line)

        for key, val in self.list_int_params.items():
            if val is None:
                pass
            elif key == 'ldaul' and (self.dict_params['ldau_luj'] is not None):
                pass
            else:
                incar.write(f' {key.upper()} = ')
                [incar.write(f'{x} ') for x in val]
                incar.write('\n')

        for key, val in self.list_float_params.items():
            if val is None:
                pass
            elif ((key in ('ldauu', 'ldauj'))
                  and (self.dict_params['ldau_luj'] is not None)):
                pass
            elif key == 'magmom':
                if not len(val) == len(atoms):
                    msg = ('Expected length of magmom tag to be'
                           ' {}, i.e. 1 value per atom, but got {}').format(
                               len(atoms), len(val))
                    raise ValueError(msg)

                # Check if user remembered to specify ispin
                # note: we do not overwrite ispin if ispin=1
                if not self.int_params['ispin']:
                    self.spinpol = True
                    incar.write(' ispin = 2\n'.upper())

                line = f' {key.upper()} = '
                magmom_written = True
                # Work out compact a*x b*y notation and write in this form
                # Assume 1 magmom per atom, ordered as our atoms object
                val = np.array(val)
                val = val[self.sort]  # Order in VASP format

                # Compactify the magmom list to symbol order
                lst = [[1, val[0]]]
                for n in range(1, len(val)):
                    if val[n] == val[n - 1]:
                        lst[-1][0] += 1
                    else:
                        lst.append([1, val[n]])
                line += ' '.join([f'{mom[0]:d}*{mom[1]:.4f}'
                                  for mom in lst]) + '\n'
                incar.write(line)
            else:
                line = f' {key.upper()} = '
                line += ' '.join([f'{x:.4f}' for x in val])
                line += '\n'
                incar.write(line)

        for key, val in self.bool_params.items():
            if val is not None:
                incar.write(f' {key.upper()} = {_to_vasp_bool(val)}\n')

        for key, val in self.special_params.items():
            if val is not None:
                line = f' {key.upper()} = '
                if key == 'lreal':
                    if isinstance(val, str):
                        line += val + '\n'
                    elif isinstance(val, bool):
                        line += f'{_to_vasp_bool(val)}\n'
                incar.write(line)

        for key, val in self.dict_params.items():
            if val is not None:
                if key == 'ldau_luj':
                    # User didn't turn on LDAU tag.
                    # Only turn on if ldau is unspecified
                    if self.bool_params['ldau'] is None:
                        self.bool_params['ldau'] = True
                        # At this point we have already parsed our bool params
                        incar.write(' LDAU = .TRUE.\n')
                    llist = ulist = jlist = ''
                    for symbol in self.symbol_count:
                        #  default: No +U
                        luj = val.get(symbol[0], {'L': -1, 'U': 0.0, 'J': 0.0})
                        llist += ' %i' % luj['L']
                        ulist += ' %.3f' % luj['U']
                        jlist += ' %.3f' % luj['J']
                    incar.write(f' LDAUL ={llist}\n')
                    incar.write(f' LDAUU ={ulist}\n')
                    incar.write(f' LDAUJ ={jlist}\n')

        if (self.spinpol and not magmom_written
                # We don't want to write magmoms if they are all 0.
                # but we could still be doing a spinpol calculation
                and atoms.get_initial_magnetic_moments().any()):
            if not self.int_params['ispin']:
                incar.write(' ispin = 2\n'.upper())
            # Write out initial magnetic moments
            magmom = atoms.get_initial_magnetic_moments()[self.sort]
            # unpack magmom array if three components specified
            if magmom.ndim > 1:
                magmom = [item for sublist in magmom for item in sublist]
            list = [[1, magmom[0]]]
            for n in range(1, len(magmom)):
                if magmom[n] == magmom[n - 1]:
                    list[-1][0] += 1
                else:
                    list.append([1, magmom[n]])
            incar.write(' magmom = '.upper())
            [incar.write('%i*%.4f ' % (mom[0], mom[1])) for mom in list]
            incar.write('\n')
>>>>>>> a3e4c7b3

        # Custom key-value pairs, which receive no formatting
        # Use the comment "# <Custom ASE key>" to denote such
        # a custom key-value pair, as we cannot otherwise
        # reliably and easily identify such non-standard entries

        cust_dict = dict(
            (key, str(val) + '  # <Custom ASE key>') for key, val in
            self.input_params['custom'].items()
            if val is not None)
        incar_params.update(cust_dict)

        write_incar(directory=directory,
                    parameters=incar_params,
                    header=incar_header)

    def write_kpoints(self, atoms=None, directory='./', **kwargs):
        """Writes the KPOINTS file."""

        if atoms is None:
            atoms = self.atoms

        # Don't write anything if KSPACING is being used
        if self.float_params['kspacing'] is not None:
            if self.float_params['kspacing'] > 0:
                return
            else:
                raise ValueError("KSPACING value {} is not allowable. "
                                 "Please use None or a positive number."
                                 "".format(self.float_params['kspacing']))

        kpointstring = format_kpoints(
            kpts=self.input_params['kpts'],
            atoms=atoms,
            reciprocal=self.input_params['reciprocal'],
            gamma=self.input_params['gamma'])
        with open(join(directory, 'KPOINTS'), 'w') as kpoints:
            kpoints.write(kpointstring)

    def write_potcar(self, suffix="", directory='./'):
        """Writes the POTCAR file."""

        with open(join(directory, 'POTCAR' + suffix), 'w') as potfile:
            for filename in self.ppp_list:
                with open_potcar(filename=filename) as ppp_file:
                    for line in ppp_file:
                        potfile.write(line)

    def write_sort_file(self, directory='./'):
        """Writes a sortings file.

        This file contains information about how the atoms are sorted in
        the first column and how they should be resorted in the second
        column. It is used for restart purposes to get sorting right
        when reading in an old calculation to ASE."""

        with open(join(directory, 'ase-sort.dat'), 'w') as fd:
            for n in range(len(self.sort)):
                fd.write('%5i %5i \n' % (self.sort[n], self.resort[n]))

    # The below functions are used to restart a calculation

    def read_incar(self, filename):
        """Method that imports settings from INCAR file.

        Typically named INCAR."""

        self.spinpol = False
        with open(filename) as fd:
            lines = fd.readlines()

        for line in lines:
            try:
                # Make multiplication, comments, and parameters easier to spot
                line = line.replace("*", " * ")
                line = line.replace("=", " = ")
                line = line.replace("#", "# ")
                data = line.split()
                # Skip empty and commented lines.
                if len(data) == 0:
                    continue
                elif data[0][0] in ['#', '!']:
                    continue
                key = data[0].lower()
                if '<Custom ASE key>' in line:
                    # This key was added with custom key-value pair formatting.
                    # Unconditionally add it, no type checking
                    # Get value between "=" and the comment, e.g.
                    # key = 1 2 3  # <Custom ASE key>
                    # value should be '1 2 3'

                    # Split at first occurence of "="
                    value = line.split('=', 1)[1]
                    # First "#" denotes beginning of comment
                    # Add everything before comment as a string to custom dict
                    value = value.split('#', 1)[0].strip()
                    self.input_params['custom'][key] = value
                elif key in float_keys:
                    self.float_params[key] = float(data[2])
                elif key in exp_keys:
                    self.exp_params[key] = float(data[2])
                elif key in string_keys:
                    self.string_params[key] = str(data[2])
                elif key in int_keys:
                    if key == 'ispin':
                        # JRK added. not sure why we would want to leave ispin
                        # out
                        self.int_params[key] = int(data[2])
                        if int(data[2]) == 2:
                            self.spinpol = True
                    else:
                        self.int_params[key] = int(data[2])
                elif key in bool_keys:
                    if 'true' in data[2].lower():
                        self.bool_params[key] = True
                    elif 'false' in data[2].lower():
                        self.bool_params[key] = False

                elif key in list_bool_keys:
                    self.list_bool_params[key] = [
                        _from_vasp_bool(x)
                        for x in _args_without_comment(data[2:])
                    ]

                elif key in list_int_keys:
                    self.list_int_params[key] = [
                        int(x) for x in _args_without_comment(data[2:])
                    ]

                elif key in list_float_keys:
                    if key == 'magmom':
                        lst = []
                        i = 2
                        while i < len(data):
                            if data[i] in ["#", "!"]:
                                break
                            if data[i] == "*":
                                b = lst.pop()
                                i += 1
                                for j in range(int(b)):
                                    lst.append(float(data[i]))
                            else:
                                lst.append(float(data[i]))
                            i += 1
                        self.list_float_params['magmom'] = lst
                        lst = np.array(lst)
                        if self.atoms is not None:
                            self.atoms.set_initial_magnetic_moments(
                                lst[self.resort])
                    else:
                        data = _args_without_comment(data)
                        self.list_float_params[key] = [
                            float(x) for x in data[2:]
                        ]
                # elif key in list_keys:
                #     list = []
                #     if key in ('dipol', 'eint', 'ferwe', 'ferdo',
                #                'ropt', 'rwigs',
                #                'ldauu', 'ldaul', 'ldauj', 'langevin_gamma'):
                #         for a in data[2:]:
                #             if a in ["!", "#"]:
                #                 break
                #             list.append(float(a))
                #     elif key in ('iband', 'kpuse', 'random_seed'):
                #         for a in data[2:]:
                #             if a in ["!", "#"]:
                #                 break
                #             list.append(int(a))
                #     self.list_params[key] = list
                #     if key == 'magmom':
                #         list = []
                #         i = 2
                #         while i < len(data):
                #             if data[i] in ["#", "!"]:
                #                 break
                #             if data[i] == "*":
                #                 b = list.pop()
                #                 i += 1
                #                 for j in range(int(b)):
                #                     list.append(float(data[i]))
                #             else:
                #                 list.append(float(data[i]))
                #             i += 1
                #         self.list_params['magmom'] = list
                #         list = np.array(list)
                #         if self.atoms is not None:
                #             self.atoms.set_initial_magnetic_moments(
                #                 list[self.resort])
                elif key in special_keys:
                    if key == 'lreal':
                        if 'true' in data[2].lower():
                            self.special_params[key] = True
                        elif 'false' in data[2].lower():
                            self.special_params[key] = False
                        else:
                            self.special_params[key] = data[2]
            except KeyError:
                raise OSError('Keyword "%s" in INCAR is'
                              'not known by calculator.' % key)
            except IndexError:
                raise OSError(f'Value missing for keyword "{key}".')

    def read_kpoints(self, filename):
        """Read kpoints file, typically named KPOINTS."""
        # If we used VASP builtin kspacing,
        if self.float_params['kspacing'] is not None:
            # Don't update kpts array
            return

        with open(filename) as fd:
            lines = fd.readlines()

        ktype = lines[2].split()[0].lower()[0]
        if ktype in ['g', 'm', 'a']:
            if ktype == 'g':
                self.set(gamma=True)
                kpts = np.array([int(lines[3].split()[i]) for i in range(3)])
            elif ktype == 'a':
                kpts = np.array([int(lines[3].split()[i]) for i in range(1)])
            elif ktype == 'm':
                kpts = np.array([int(lines[3].split()[i]) for i in range(3)])
        else:
            if ktype in ['c', 'k']:
                self.set(reciprocal=False)
            else:
                self.set(reciprocal=True)
            kpts = np.array(
                [list(map(float, line.split())) for line in lines[3:]])
        self.set(kpts=kpts)

    def read_potcar(self, filename):
        """ Read the pseudopotential XC functional from POTCAR file.
        """

        # Search for key 'LEXCH' in POTCAR
        xc_flag = None
        with open(filename) as fd:
            for line in fd:
                key = line.split()[0].upper()
                if key == 'LEXCH':
                    xc_flag = line.split()[-1].upper()
                    break

        if xc_flag is None:
            raise ValueError('LEXCH flag not found in POTCAR file.')

        # Values of parameter LEXCH and corresponding XC-functional
        xc_dict = {'PE': 'PBE', '91': 'PW91', 'CA': 'LDA'}

        if xc_flag not in xc_dict.keys():
            raise ValueError('Unknown xc-functional flag found in POTCAR,'
                             ' LEXCH=%s' % xc_flag)

        self.input_params['pp'] = xc_dict[xc_flag]

    def todict(self):
        """Returns a dictionary of all parameters
        that can be used to construct a new calculator object"""
        dict_list = [
            'float_params', 'exp_params', 'string_params', 'int_params',
            'bool_params', 'list_bool_params', 'list_int_params',
            'list_float_params', 'special_params', 'dict_params',
            'input_params'
        ]
        dct = {}
        for item in dict_list:
            dct.update(getattr(self, item))
        dct = {key: value for key, value in dct.items() if value is not None}
        return dct


def _args_without_comment(data, marks=['!', '#']):
    """Check split arguments list for a comment, return data up to marker

    INCAR reader splits list arguments on spaces and leaves comment markers as
    individual items. This function returns only the data portion of the list.

    """
    comment_locs = [data.index(mark) for mark in marks if mark in data]
    if comment_locs == []:
        return data
    else:
        return data[:min(comment_locs)]


def _from_vasp_bool(x):
    """Cast vasp boolean to Python bool

    VASP files sometimes use T or F as shorthand for the preferred Boolean
    notation .TRUE. or .FALSE. As capitalisation is pretty inconsistent in
    practice, we allow all cases to be cast to a Python bool.

    """
    assert isinstance(x, str)
    if x.lower() == '.true.' or x.lower() == 't':
        return True
    elif x.lower() == '.false.' or x.lower() == 'f':
        return False
    else:
        raise ValueError(f'Value "{x}" not recognized as bool')


def _to_vasp_bool(x):
    """Convert Python boolean to string for VASP input

    In case the value was modified to a string already, appropriate strings
    will also be accepted and cast to a standard .TRUE. / .FALSE. format.

    """
    if isinstance(x, str):
        if x.lower() in ('.true.', 't'):
            x = True
        elif x.lower() in ('.false.', 'f'):
            x = False
        else:
            raise ValueError('"%s" not recognised as VASP Boolean')
    assert isinstance(x, bool)
    if x:
        return '.TRUE.'
    else:
        return '.FALSE.'


def open_potcar(filename):
    """ Open POTCAR file with transparent decompression if it's an archive (.Z)
    """
    import gzip
    if filename.endswith('R'):
        return open(filename)
    elif filename.endswith('.Z'):
        return gzip.open(filename)
    else:
        raise ValueError(f'Invalid POTCAR filename: "{filename}"')


def read_potcar_numbers_of_electrons(file_obj):
    """ Read list of tuples (atomic symbol, number of valence electrons)
    for each atomtype from a POTCAR file."""
    nelect = []
    lines = file_obj.readlines()
    for n, line in enumerate(lines):
        if 'TITEL' in line:
            symbol = line.split('=')[1].split()[1].split('_')[0].strip()
            valence = float(
                lines[n + 4].split(';')[1].split('=')[1].split()[0].strip())
            nelect.append((symbol, valence))
    return nelect


def count_symbols(atoms, exclude=()):
    """Count symbols in atoms object, excluding a set of indices

    Parameters:
        atoms: Atoms object to be grouped
        exclude: List of indices to be excluded from the counting

    Returns:
        Tuple of (symbols, symbolcount)
        symbols: The unique symbols in the included list
        symbolscount: Count of symbols in the included list

    Example:

    >>> from ase.build import bulk
    >>> atoms = bulk('NaCl', crystalstructure='rocksalt', a=4.1, cubic=True)
    >>> count_symbols(atoms)
    (['Na', 'Cl'], {'Na': 4, 'Cl': 4})
    >>> count_symbols(atoms, exclude=(1, 2, 3))
    (['Na', 'Cl'], {'Na': 3, 'Cl': 2})
    """
    symbols = []
    symbolcount = {}
    for m, symbol in enumerate(atoms.symbols):
        if m in exclude:
            continue
        if symbol not in symbols:
            symbols.append(symbol)
            symbolcount[symbol] = 1
        else:
            symbolcount[symbol] += 1
    return symbols, symbolcount<|MERGE_RESOLUTION|>--- conflicted
+++ resolved
@@ -202,11 +202,11 @@
     # Wrap scalar in list if necessary
     if shape == ():
         kpts = [kpts]
-        shape = (1,)
+        shape = (1, )
 
     if len(shape) == 1:
         append('0\n')
-        if shape == (1,):
+        if shape == (1, ):
             append('Auto\n')
         elif gamma:
             append('Gamma\n')
@@ -1221,6 +1221,7 @@
             'charge': None,
             # Deprecated older parameter which works just like "charge" but
             # with the sign flipped
+            'net_charge': None,
             # Custom key-value pairs, written to INCAR with *no* type checking
             'custom': {},
         }
@@ -1342,7 +1343,7 @@
                           "\n".format(p['pp'].upper()))
 
     def _make_sort(
-            self, atoms: ase.Atoms, special_setups: Sequence[int] = ()
+        self, atoms: ase.Atoms, special_setups: Sequence[int] = ()
     ) -> Tuple[List[int], List[int]]:
         symbols, _ = count_symbols(atoms, exclude=special_setups)
 
@@ -1580,7 +1581,6 @@
 
     def write_incar(self, atoms, directory='./', **kwargs):
         """Writes the INCAR file."""
-<<<<<<< HEAD
         incar_params = {}
         incar_header = \
             'INCAR created by Atomic Simulation Environment'
@@ -1686,184 +1686,6 @@
         )
         self.spinpol = spinpol
         incar_params.update(magmom_dct)
-=======
-        p = self.input_params
-        # jrk 1/23/2015 I added this flag because this function has
-        # two places where magmoms get written. There is some
-        # complication when restarting that often leads to magmom
-        # getting written twice. this flag prevents that issue.
-        magmom_written = False
-        incar = open(join(directory, 'INCAR'), 'w')
-        incar.write('INCAR created by Atomic Simulation Environment\n')
-        for key, val in self.float_params.items():
-            if key == 'nelect':
-                charge = p.get('charge')
-                # Handle deprecated net_charge parameter (remove at some point)
-                net_charge = p.get('net_charge')
-                if net_charge is not None:
-                    warnings.warn(
-                        '`net_charge`, which is given in units of '
-                        'the *negative* elementary charge (i.e., the opposite '
-                        'of what one normally calls charge) has been '
-                        'deprecated in favor of `charge`, which is given in '
-                        'units of the positive elementary charge as usual',
-                        category=FutureWarning)
-                    if charge is not None and charge != -net_charge:
-                        raise ValueError(
-                            "can't give both net_charge and charge")
-                    charge = -net_charge
-                # We need to determine the nelect resulting from a given net
-                # charge in any case if it's != 0, but if nelect is
-                # additionally given explicitly, then we need to determine it
-                # even for net charge of 0 to check for conflicts
-                if charge is not None and (charge != 0 or val is not None):
-                    default_nelect = self.default_nelect_from_ppp()
-                    nelect_from_charge = default_nelect - charge
-                    if val is not None and val != nelect_from_charge:
-                        raise ValueError('incompatible input parameters: '
-                                         f'nelect={val}, but charge={charge} '
-                                         '(neutral nelect is '
-                                         f'{default_nelect})')
-                    val = nelect_from_charge
-            if val is not None:
-                incar.write(f' {key.upper()} = {val:{FLOAT_FORMAT}}\n')
-        for key, val in self.exp_params.items():
-            if val is not None:
-                incar.write(f' {key.upper()} = {val:{EXP_FORMAT}}\n')
-        for key, val in self.string_params.items():
-            if val is not None:
-                incar.write(f' {key.upper()} = {val}\n')
-        for key, val in self.int_params.items():
-            if val is not None:
-                incar.write(f' {key.upper()} = {val}\n')
-                if key == 'ichain' and val > 0:
-                    incar.write(' IBRION = 3\n POTIM = 0.0\n')
-                    for key, val in self.int_params.items():
-                        if key == 'iopt' and val is None:
-                            print('WARNING: optimization is '
-                                  'set to LFBGS (IOPT = 1)')
-                            incar.write(' IOPT = 1\n')
-                    for key, val in self.exp_params.items():
-                        if key == 'ediffg' and val is None:
-                            RuntimeError('Please set EDIFFG < 0')
-
-        for key, val in self.list_bool_params.items():
-            if val is None:
-                pass
-            else:
-                line = f' {key.upper()} ='
-                for x in val:
-                    line += f' {_to_vasp_bool(x)}'
-                line += '\n'
-                incar.write(line)
-
-        for key, val in self.list_int_params.items():
-            if val is None:
-                pass
-            elif key == 'ldaul' and (self.dict_params['ldau_luj'] is not None):
-                pass
-            else:
-                incar.write(f' {key.upper()} = ')
-                [incar.write(f'{x} ') for x in val]
-                incar.write('\n')
-
-        for key, val in self.list_float_params.items():
-            if val is None:
-                pass
-            elif ((key in ('ldauu', 'ldauj'))
-                  and (self.dict_params['ldau_luj'] is not None)):
-                pass
-            elif key == 'magmom':
-                if not len(val) == len(atoms):
-                    msg = ('Expected length of magmom tag to be'
-                           ' {}, i.e. 1 value per atom, but got {}').format(
-                               len(atoms), len(val))
-                    raise ValueError(msg)
-
-                # Check if user remembered to specify ispin
-                # note: we do not overwrite ispin if ispin=1
-                if not self.int_params['ispin']:
-                    self.spinpol = True
-                    incar.write(' ispin = 2\n'.upper())
-
-                line = f' {key.upper()} = '
-                magmom_written = True
-                # Work out compact a*x b*y notation and write in this form
-                # Assume 1 magmom per atom, ordered as our atoms object
-                val = np.array(val)
-                val = val[self.sort]  # Order in VASP format
-
-                # Compactify the magmom list to symbol order
-                lst = [[1, val[0]]]
-                for n in range(1, len(val)):
-                    if val[n] == val[n - 1]:
-                        lst[-1][0] += 1
-                    else:
-                        lst.append([1, val[n]])
-                line += ' '.join([f'{mom[0]:d}*{mom[1]:.4f}'
-                                  for mom in lst]) + '\n'
-                incar.write(line)
-            else:
-                line = f' {key.upper()} = '
-                line += ' '.join([f'{x:.4f}' for x in val])
-                line += '\n'
-                incar.write(line)
-
-        for key, val in self.bool_params.items():
-            if val is not None:
-                incar.write(f' {key.upper()} = {_to_vasp_bool(val)}\n')
-
-        for key, val in self.special_params.items():
-            if val is not None:
-                line = f' {key.upper()} = '
-                if key == 'lreal':
-                    if isinstance(val, str):
-                        line += val + '\n'
-                    elif isinstance(val, bool):
-                        line += f'{_to_vasp_bool(val)}\n'
-                incar.write(line)
-
-        for key, val in self.dict_params.items():
-            if val is not None:
-                if key == 'ldau_luj':
-                    # User didn't turn on LDAU tag.
-                    # Only turn on if ldau is unspecified
-                    if self.bool_params['ldau'] is None:
-                        self.bool_params['ldau'] = True
-                        # At this point we have already parsed our bool params
-                        incar.write(' LDAU = .TRUE.\n')
-                    llist = ulist = jlist = ''
-                    for symbol in self.symbol_count:
-                        #  default: No +U
-                        luj = val.get(symbol[0], {'L': -1, 'U': 0.0, 'J': 0.0})
-                        llist += ' %i' % luj['L']
-                        ulist += ' %.3f' % luj['U']
-                        jlist += ' %.3f' % luj['J']
-                    incar.write(f' LDAUL ={llist}\n')
-                    incar.write(f' LDAUU ={ulist}\n')
-                    incar.write(f' LDAUJ ={jlist}\n')
-
-        if (self.spinpol and not magmom_written
-                # We don't want to write magmoms if they are all 0.
-                # but we could still be doing a spinpol calculation
-                and atoms.get_initial_magnetic_moments().any()):
-            if not self.int_params['ispin']:
-                incar.write(' ispin = 2\n'.upper())
-            # Write out initial magnetic moments
-            magmom = atoms.get_initial_magnetic_moments()[self.sort]
-            # unpack magmom array if three components specified
-            if magmom.ndim > 1:
-                magmom = [item for sublist in magmom for item in sublist]
-            list = [[1, magmom[0]]]
-            for n in range(1, len(magmom)):
-                if magmom[n] == magmom[n - 1]:
-                    list[-1][0] += 1
-                else:
-                    list.append([1, magmom[n]])
-            incar.write(' magmom = '.upper())
-            [incar.write('%i*%.4f ' % (mom[0], mom[1])) for mom in list]
-            incar.write('\n')
->>>>>>> a3e4c7b3
 
         # Custom key-value pairs, which receive no formatting
         # Use the comment "# <Custom ASE key>" to denote such
