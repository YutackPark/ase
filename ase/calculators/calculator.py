--- conflicted
+++ resolved
@@ -895,8 +895,8 @@
             # probably the shell launches successfully.  But we soon want
             # to allow calling the subprocess directly, and then this
             # distinction (failed to launch vs failed to run) is useful.
-            msg = 'Failed to execute "{}"'.format(command)
-            raise EnvironmentError(msg) from err
+            msg = f'Failed to execute "{command}"'
+            raise OSError(msg) from err
 
         errorcode = proc.wait()
 
@@ -976,37 +976,7 @@
         self.read_results()
 
     def execute(self):
-<<<<<<< HEAD
         self.profile.execute(self.directory)
-=======
-        if self.command is None:
-            raise CalculatorSetupError(
-                'Please set ${} environment variable '
-                .format('ASE_' + self.name.upper() + '_COMMAND') +
-                'or supply the command keyword')
-        command = self.command
-        if 'PREFIX' in command:
-            command = command.replace('PREFIX', self.prefix)
-
-        try:
-            proc = subprocess.Popen(command, shell=True, cwd=self.directory)
-        except OSError as err:
-            # Actually this may never happen with shell=True, since
-            # probably the shell launches successfully.  But we soon want
-            # to allow calling the subprocess directly, and then this
-            # distinction (failed to launch vs failed to run) is useful.
-            msg = f'Failed to execute "{command}"'
-            raise OSError(msg) from err
-
-        errorcode = proc.wait()
-
-        if errorcode:
-            path = os.path.abspath(self.directory)
-            msg = ('Calculator "{}" failed with command "{}" failed in '
-                   '{} with error code {}'.format(self.name, command,
-                                                  path, errorcode))
-            raise CalculationFailed(msg)
->>>>>>> b6e22f20
 
     def write_input(self, atoms, properties=None, system_changes=None):
         """Write input file(s).
