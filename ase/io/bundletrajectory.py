--- conflicted
+++ resolved
@@ -502,14 +502,9 @@
             self.pythonmajor = metadata['python_ver'][0]
         except KeyError:
             self.pythonmajor = 2  # Assume written with Python 2.
-<<<<<<< HEAD
-        # We need to know if a bundle was written with Python 2.X
-        self.backend.readpy2 = self.pythonmajor == 2
-=======
         # We need to know if we are running Python 3.X and try to read
         # a bundle written with Python 2.X
         self.backend.readpy2 = (self.pythonmajor == 2)
->>>>>>> f30291ce
         self.state = 'read'
 
     def _open_append(self, atoms):
