--- conflicted
+++ resolved
@@ -257,13 +257,9 @@
             else:
                 self.n_atoms = self.nc.dimensions[self._atom_dim]
 
-<<<<<<< HEAD
         for name, var in self.nc.variables.items():
-=======
-        for name, var in self.nc.variables.iteritems():
             # This can be unicode which confuses ASE
             name = str(name)
->>>>>>> 2c61df73
             # _default_vars is taken care of already
             if name not in self._default_vars:
                 if len(var.dimensions) >= 2:
