"""Structure optimization. """
import time
import warnings
from collections.abc import Callable
from math import sqrt
from os.path import isfile
from typing import IO, Any, Dict, List, Optional, Tuple, Union

from ase import Atoms
from ase.calculators.calculator import PropertyNotImplementedError
<<<<<<< HEAD
from ase.parallel import world
=======
from ase.filters import UnitCellFilter
from ase.parallel import barrier, world
>>>>>>> dc86a19a
from ase.utils import IOContext, lazyproperty
from ase.utils.abc import Optimizable

DEFAULT_MAX_STEPS = 100_000_000


class RestartError(RuntimeError):
    pass


class OptimizableAtoms(Optimizable):
    def __init__(self, atoms):
        self.atoms = atoms

    def get_positions(self):
        return self.atoms.get_positions()

    def set_positions(self, positions):
        self.atoms.set_positions(positions)

    def get_forces(self):
        return self.atoms.get_forces()

    @lazyproperty
    def _use_force_consistent_energy(self):
        # This boolean is in principle invalidated if the
        # calculator changes.  This can lead to weird things
        # in multi-step optimizations.
        try:
            self.atoms.get_potential_energy(force_consistent=True)
        except PropertyNotImplementedError:
            # warnings.warn(
            #     'Could not get force consistent energy (\'free_energy\').  '
            #     'Please make sure calculator provides \'free_energy\', even '
            #     'if equal to the ordinary energy.  '
            #     'This will raise an error in future versions of ASE.',
            #     FutureWarning)
            return False
        else:
            return True

    def get_potential_energy(self):
        force_consistent = self._use_force_consistent_energy
        return self.atoms.get_potential_energy(
            force_consistent=force_consistent)

    def iterimages(self):
        # XXX document purpose of iterimages
        return self.atoms.iterimages()

    def __len__(self):
        # TODO: return 3 * len(self.atoms), because we want the length
        # of this to be the number of DOFs
        return len(self.atoms)


class Dynamics(IOContext):
    """Base-class for all MD and structure optimization classes."""

    def __init__(
        self,
        atoms: Atoms,
        logfile: Optional[Union[IO, str]] = None,
        trajectory: Optional[str] = None,
        append_trajectory: bool = False,
        master: Optional[bool] = None,
        comm=world,
    ):
        """Dynamics object.

        Parameters:

        atoms: Atoms object
            The Atoms object to operate on.

        logfile: file object or str
            If *logfile* is a string, a file with that name will be opened.
            Use '-' for stdout.

        trajectory: Trajectory object or str
            Attach trajectory object.  If *trajectory* is a string a
            Trajectory will be constructed.  Use *None* for no
            trajectory.

        append_trajectory: boolean
            Defaults to False, which causes the trajectory file to be
            overwriten each time the dynamics is restarted from scratch.
            If True, the new structures are appended to the trajectory
            file instead.

        master: boolean
            Defaults to None, which causes only rank 0 to save files. If set to
            true, this rank will save files.

        comm: Communicator object
            Communicator to handle parallel file reading and writing.
        """

        self.atoms = atoms
        self.optimizable = atoms.__ase_optimizable__()
        self.logfile = self.openfile(file=logfile, comm=comm, mode='a')
        self.observers: List[Tuple[Callable, int, Tuple, Dict[str, Any]]] = []
        self.nsteps = 0
        self.max_steps = 0  # to be updated in run or irun
        self.comm = comm

        if trajectory is not None:
            if isinstance(trajectory, str):
                from ase.io.trajectory import Trajectory
                mode = "a" if append_trajectory else "w"
                trajectory = self.closelater(Trajectory(
                    trajectory, mode=mode, master=master, comm=comm
                ))
            self.attach(trajectory, atoms=self.optimizable)

        self.trajectory = trajectory

    def todict(self) -> Dict[str, Any]:
        raise NotImplementedError

    def get_number_of_steps(self):
        return self.nsteps

    def insert_observer(
        self, function, position=0, interval=1, *args, **kwargs
    ):
        """Insert an observer.

        This can be used for pre-processing before logging and dumping.

        Examples
        --------
        >>> from ase.build import bulk
        >>> from ase.calculators.emt import EMT
        >>> from ase.optimize import BFGS
        ...
        ...
        >>> def update_info(atoms, opt):
        ...     atoms.info["nsteps"] = opt.nsteps
        ...
        ...
        >>> atoms = bulk("Cu", cubic=True) * 2
        >>> atoms.rattle()
        >>> atoms.calc = EMT()
        >>> with BFGS(atoms, logfile=None, trajectory="opt.traj") as opt:
        ...     opt.insert_observer(update_info, atoms=atoms, opt=opt)
        ...     opt.run(fmax=0.05, steps=10)
        True
        """
        if not isinstance(function, Callable):
            function = function.write
        self.observers.insert(position, (function, interval, args, kwargs))

    def attach(self, function, interval=1, *args, **kwargs):
        """Attach callback function.

        If *interval > 0*, at every *interval* steps, call *function* with
        arguments *args* and keyword arguments *kwargs*.

        If *interval <= 0*, after step *interval*, call *function* with
        arguments *args* and keyword arguments *kwargs*.  This is
        currently zero indexed."""

        if hasattr(function, "set_description"):
            d = self.todict()
            d.update(interval=interval)
            function.set_description(d)
        if not isinstance(function, Callable):
            function = function.write
        self.observers.append((function, interval, args, kwargs))

    def call_observers(self):
        for function, interval, args, kwargs in self.observers:
            call = False
            # Call every interval iterations
            if interval > 0:
                if (self.nsteps % interval) == 0:
                    call = True
            # Call only on iteration interval
            elif interval <= 0:
                if self.nsteps == abs(interval):
                    call = True
            if call:
                function(*args, **kwargs)

    def irun(self, steps=DEFAULT_MAX_STEPS):
        """Run dynamics algorithm as generator.

        Parameters
        ----------
        steps : int, default=DEFAULT_MAX_STEPS
            Number of dynamics steps to be run.

        Yields
        ------
        converged : bool
            True if the forces on atoms are converged.

        Examples
        --------
        This method allows, e.g., to run two optimizers or MD thermostats at
        the same time.
        >>> opt1 = BFGS(atoms)
        >>> opt2 = BFGS(StrainFilter(atoms)).irun()
        >>> for _ in opt2:
        ...     opt1.run()
        """

        # update the maximum number of steps
        self.max_steps = self.nsteps + steps

        # compute the initial step
        self.optimizable.get_forces()

        # log the initial step
        if self.nsteps == 0:
            self.log()

            # we write a trajectory file if it is None
            if self.trajectory is None:
                self.call_observers()
            # We do not write on restart w/ an existing trajectory file
            # present. This duplicates the same entry twice
            elif len(self.trajectory) == 0:
                self.call_observers()

        # check convergence
        is_converged = self.converged()
        yield is_converged

        # run the algorithm until converged or max_steps reached
        while not is_converged and self.nsteps < self.max_steps:
            # compute the next step
            self.step()
            self.nsteps += 1

            # log the step
            self.log()
            self.call_observers()

            # check convergence
            is_converged = self.converged()
            yield is_converged

    def run(self, steps=DEFAULT_MAX_STEPS):
        """Run dynamics algorithm.

        This method will return when the forces on all individual
        atoms are less than *fmax* or when the number of steps exceeds
        *steps*.

        Parameters
        ----------
        steps : int, default=DEFAULT_MAX_STEPS
            Number of dynamics steps to be run.

        Returns
        -------
        converged : bool
            True if the forces on atoms are converged.
        """

        for converged in Dynamics.irun(self, steps=steps):
            pass
        return converged

    def converged(self):
        """" a dummy function as placeholder for a real criterion, e.g. in
        Optimizer """
        return False

    def log(self, *args):
        """ a dummy function as placeholder for a real logger, e.g. in
        Optimizer """
        return True

    def step(self):
        """this needs to be implemented by subclasses"""
        raise RuntimeError("step not implemented.")


class Optimizer(Dynamics):
    """Base-class for all structure optimization classes."""

    # default maxstep for all optimizers
    defaults = {'maxstep': 0.2}
    _deprecated = object()

    def __init__(
        self,
        atoms: Atoms,
        restart: Optional[str] = None,
        logfile: Optional[Union[IO, str]] = None,
        trajectory: Optional[str] = None,
        master: Optional[bool] = None,
        comm=world,
        append_trajectory: bool = False,
        force_consistent=_deprecated,
    ):
        """Structure optimizer object.

        Parameters:

        atoms: Atoms object
            The Atoms object to relax.

        restart: str
            Filename for restart file. Default value is *None*.

        logfile: file object or str
            If *logfile* is a string, a file with that name will be opened.
            Use '-' for stdout.

        trajectory: Trajectory object or str
            Attach trajectory object. If *trajectory* is a string a
            Trajectory will be constructed. Use *None* for no
            trajectory.

        master: boolean
            Defaults to None, which causes only rank 0 to save files. If
            set to true, this rank will save files.

        comm: Communicator object
            Communicator to handle parallel file reading and writing.

        append_trajectory: boolean
            Appended to the trajectory file instead of overwriting it.

        force_consistent: boolean or None
            Use force-consistent energy calls (as opposed to the energy
            extrapolated to 0 K). If force_consistent=None, uses
            force-consistent energies if available in the calculator, but
            falls back to force_consistent=False if not.
        """
        self.check_deprecated(force_consistent)

        super().__init__(
            atoms=atoms,
            logfile=logfile,
            trajectory=trajectory,
            append_trajectory=append_trajectory,
            master=master,
            comm=comm)

        self.restart = restart

        self.fmax = None

        if restart is None or not isfile(restart):
            self.initialize()
        else:
            self.read()
            self.comm.barrier()

    @classmethod
    def check_deprecated(cls, force_consistent):
        if force_consistent is cls._deprecated:
            return False

        warnings.warn(
            'force_consistent keyword is deprecated and will '
            'be ignored.  This will raise an error in future versions '
            'of ASE.',
            FutureWarning)

    def read(self):
        raise NotImplementedError

    def todict(self):
        description = {
            "type": "optimization",
            "optimizer": self.__class__.__name__,
        }
        # add custom attributes from subclasses
        for attr in ('maxstep', 'alpha', 'max_steps', 'restart'):
            if hasattr(self, attr):
                description.update({attr: getattr(self, attr)})
        return description

    def initialize(self):
        pass

    def irun(self, fmax=0.05, steps=DEFAULT_MAX_STEPS):
        """Run optimizer as generator.

        Parameters
        ----------
        fmax : float
            Convergence criterion of the forces on atoms.
        steps : int, default=DEFAULT_MAX_STEPS
            Number of optimizer steps to be run.

        Yields
        ------
        converged : bool
            True if the forces on atoms are converged.
        """
        self.fmax = fmax
        return Dynamics.irun(self, steps=steps)

    def run(self, fmax=0.05, steps=DEFAULT_MAX_STEPS):
        """Run optimizer.

        Parameters
        ----------
        fmax : float
            Convergence criterion of the forces on atoms.
        steps : int, default=DEFAULT_MAX_STEPS
            Number of optimizer steps to be run.

        Returns
        -------
        converged : bool
            True if the forces on atoms are converged.
        """
        self.fmax = fmax
        return Dynamics.run(self, steps=steps)

    def converged(self, forces=None):
        """Did the optimization converge?"""
        if forces is None:
            forces = self.optimizable.get_forces()
        return self.optimizable.converged(forces, self.fmax)

    def log(self, forces=None):
        if forces is None:
            forces = self.optimizable.get_forces()
        fmax = sqrt((forces ** 2).sum(axis=1).max())
        e = self.optimizable.get_potential_energy()
        T = time.localtime()
        if self.logfile is not None:
            name = self.__class__.__name__
            if self.nsteps == 0:
                args = (" " * len(name), "Step", "Time", "Energy", "fmax")
                msg = "%s  %4s %8s %15s  %12s\n" % args
                self.logfile.write(msg)

            args = (name, self.nsteps, T[3], T[4], T[5], e, fmax)
            msg = "%s:  %3d %02d:%02d:%02d %15.6f %15.6f\n" % args
            self.logfile.write(msg)
            self.logfile.flush()

    def dump(self, data):
        from ase.io.jsonio import write_json
        if self.comm.rank == 0 and self.restart is not None:
            with open(self.restart, 'w') as fd:
                write_json(fd, data)

    def load(self):
        from ase.io.jsonio import read_json
        with open(self.restart) as fd:
            try:
                from ase.optimize import BFGS
                if not isinstance(self, BFGS) and isinstance(
                    self.atoms, UnitCellFilter
                ):
                    warnings.warn(
                        "WARNING: restart function is untested and may result "
                        "in unintended behavior. Namely orig_cell is not "
                        "loaded in the UnitCellFilter. Please test on your own"
                        " to ensure consistent results."
                    )
                return read_json(fd, always_array=False)
            except Exception as ex:
                msg = ('Could not decode restart file as JSON.  '
                       'You may need to delete the restart file '
                       f'{self.restart}')
                raise RestartError(msg) from ex<|MERGE_RESOLUTION|>--- conflicted
+++ resolved
@@ -8,12 +8,8 @@
 
 from ase import Atoms
 from ase.calculators.calculator import PropertyNotImplementedError
-<<<<<<< HEAD
+from ase.filters import UnitCellFilter
 from ase.parallel import world
-=======
-from ase.filters import UnitCellFilter
-from ase.parallel import barrier, world
->>>>>>> dc86a19a
 from ase.utils import IOContext, lazyproperty
 from ase.utils.abc import Optimizable
 
