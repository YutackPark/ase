"""Structure optimization. """
import time
from collections.abc import Callable
from math import sqrt
from os.path import isfile
from typing import IO, Any, Dict, List, Optional, Union

from ase import Atoms
from ase.calculators.calculator import PropertyNotImplementedError
from ase.parallel import barrier, world
from ase.utils import IOContext
from ase.utils.abc import Optimizable


class RestartError(RuntimeError):
    pass


class OptimizableAtoms(Optimizable):
    def __init__(self, atoms):
        self.atoms = atoms

    def get_positions(self):
        return self.atoms.get_positions()

    def set_positions(self, positions):
        self.atoms.set_positions(positions)

    def get_forces(self):
        return self.atoms.get_forces()

    def get_potential_energy(self, force_consistent):
        return self.atoms.get_potential_energy(
            force_consistent=force_consistent)

    def iterimages(self):
        # XXX document purpose of iterimages
        return self.atoms.iterimages()

    def __len__(self):
        # TODO: return 3 * len(self.atoms), because we want the length
        # of this to be the number of DOFs
        return len(self.atoms)

    def get_chemical_symbols(self):
        # XXX For Pyberny
        return self.atoms.get_chemical_symbols()


class Dynamics(IOContext):
    """Base-class for all MD and structure optimization classes."""

    def __init__(
        self,
        atoms: Atoms,
        logfile: Optional[Union[IO, str]] = None,
        trajectory: Optional[str] = None,
        append_trajectory: bool = False,
        master: Optional[bool] = None,
    ):
        """Dynamics object.

        Parameters:

        atoms: Atoms object
            The Atoms object to operate on.

        logfile: file object or str
            If *logfile* is a string, a file with that name will be opened.
            Use '-' for stdout.

        trajectory: Trajectory object or str
            Attach trajectory object.  If *trajectory* is a string a
            Trajectory will be constructed.  Use *None* for no
            trajectory.

        append_trajectory: boolean
            Defaults to False, which causes the trajectory file to be
            overwriten each time the dynamics is restarted from scratch.
            If True, the new structures are appended to the trajectory
            file instead.

        master: boolean
            Defaults to None, which causes only rank 0 to save files.  If
            set to true,  this rank will save files.
        """

        self.atoms = atoms
        self.optimizable = atoms.__ase_optimizable__()
        self.logfile = self.openfile(logfile, mode='a', comm=world)
        self.observers: List[Callable] = []
        self.nsteps = 0
        # maximum number of steps placeholder with maxint
        self.max_steps = 100000000

        if trajectory is not None:
            if isinstance(trajectory, str):
                from ase.io.trajectory import Trajectory
                mode = "a" if append_trajectory else "w"
                trajectory = self.closelater(Trajectory(
                    trajectory, mode=mode, master=master
                ))
            self.attach(trajectory, atoms=self.optimizable)

        self.trajectory = trajectory

    def todict(self) -> Dict[str, Any]:
        raise NotImplementedError

    def get_number_of_steps(self):
        return self.nsteps

    def insert_observer(
        self, function, position=0, interval=1, *args, **kwargs
    ):
        """Insert an observer.

        This can be used for pre-processing before logging and dumping.

        Examples
        --------
        >>> from ase.build import bulk
        >>> from ase.calculators.emt import EMT
        >>> from ase.optimize import BFGS
        ...
        ...
        >>> def update_info(atoms, opt):
        ...     atoms.info["nsteps"] = opt.nsteps
        ...
        ...
        >>> atoms = bulk("Cu", cubic=True) * 2
        >>> atoms.rattle()
        >>> atoms.calc = EMT()
        >>> with BFGS(atoms, logfile=None, trajectory="opt.traj") as opt:
        ...     opt.insert_observer(update_info, atoms=atoms, opt=opt)
        ...     opt.run(fmax=0.05, steps=10)
        True
        """
        if not isinstance(function, Callable):
            function = function.write
        self.observers.insert(position, (function, interval, args, kwargs))

    def attach(self, function, interval=1, *args, **kwargs):
        """Attach callback function.

        If *interval > 0*, at every *interval* steps, call *function* with
        arguments *args* and keyword arguments *kwargs*.

        If *interval <= 0*, after step *interval*, call *function* with
        arguments *args* and keyword arguments *kwargs*.  This is
        currently zero indexed."""

        if hasattr(function, "set_description"):
            d = self.todict()
            d.update(interval=interval)
            function.set_description(d)
        if not isinstance(function, Callable):
            function = function.write
        self.observers.append((function, interval, args, kwargs))

    def call_observers(self):
        for function, interval, args, kwargs in self.observers:
            call = False
            # Call every interval iterations
            if interval > 0:
                if (self.nsteps % interval) == 0:
                    call = True
            # Call only on iteration interval
            elif interval <= 0:
                if self.nsteps == abs(interval):
                    call = True
            if call:
                function(*args, **kwargs)

    def irun(self):
        """Run dynamics algorithm as generator. This allows, e.g.,
        to easily run two optimizers or MD thermostats at the same time.

        Examples:
        >>> opt1 = BFGS(atoms)
        >>> opt2 = BFGS(StrainFilter(atoms)).irun()
        >>> for _ in opt2:
        >>>     opt1.run()
        """
<<<<<<< HEAD

        # compute initial structure and log the first step
        self.optimizable.get_forces()
=======
        # compute the initial step
        self.atoms.get_forces()
>>>>>>> c8b12a4c

        # log the initial step
        if self.nsteps == 0:
            self.log()
            self.call_observers()

        # check convergence
        is_converged = self.converged()
        yield is_converged

        # run the algorithm until converged or max_steps reached
        while not is_converged and self.nsteps < self.max_steps:
            # compute the next step
            self.step()
            self.nsteps += 1

            # log the step
            self.log()
            self.call_observers()

            # check convergence
            is_converged = self.converged()
            yield is_converged

    def run(self):
        """Run dynamics algorithm.

        This method will return when the forces on all individual
        atoms are less than *fmax* or when the number of steps exceeds
        *steps*."""

        for converged in Dynamics.irun(self):
            pass
        return converged

    def converged(self):
        """" a dummy function as placeholder for a real criterion, e.g. in
        Optimizer """
        return False

    def log(self, *args):
        """ a dummy function as placeholder for a real logger, e.g. in
        Optimizer """
        return True

    def step(self):
        """this needs to be implemented by subclasses"""
        raise RuntimeError("step not implemented.")


class Optimizer(Dynamics):
    """Base-class for all structure optimization classes."""

    # default maxstep for all optimizers
    defaults = {'maxstep': 0.2}

    def __init__(
        self,
        atoms: Atoms,
        restart: Optional[str] = None,
        logfile: Optional[Union[IO, str]] = None,
        trajectory: Optional[str] = None,
        master: Optional[bool] = None,
        append_trajectory: bool = False,
        force_consistent: Optional[bool] = False,
    ):
        """Structure optimizer object.

        Parameters:

        atoms: Atoms object
            The Atoms object to relax.

        restart: str
            Filename for restart file.  Default value is *None*.

        logfile: file object or str
            If *logfile* is a string, a file with that name will be opened.
            Use '-' for stdout.

        trajectory: Trajectory object or str
            Attach trajectory object.  If *trajectory* is a string a
            Trajectory will be constructed.  Use *None* for no
            trajectory.

        master: boolean
            Defaults to None, which causes only rank 0 to save files.  If
            set to true,  this rank will save files.

        append_trajectory: boolean
            Appended to the trajectory file instead of overwriting it.

        force_consistent: boolean or None
            Use force-consistent energy calls (as opposed to the energy
            extrapolated to 0 K).  If force_consistent=None, uses
            force-consistent energies if available in the calculator, but
            falls back to force_consistent=False if not.
        """
        Dynamics.__init__(
            self,
            atoms,
            logfile,
            trajectory,
            append_trajectory=append_trajectory,
            master=master,
        )

        self.force_consistent = force_consistent
        if self.force_consistent is None:
            self.set_force_consistent()

        self.restart = restart

        # initialize attribute
        self.fmax = None

        if restart is None or not isfile(restart):
            self.initialize()
        else:
            self.read()
            barrier()

    def read(self):
        raise NotImplementedError

    def todict(self):
        description = {
            "type": "optimization",
            "optimizer": self.__class__.__name__,
        }
        # add custom attributes from subclasses
        for attr in ('maxstep', 'alpha', 'max_steps', 'restart'):
            if hasattr(self, attr):
                description.update({attr: getattr(self, attr)})
        return description

    def initialize(self):
        pass

    def irun(self, fmax=0.05, steps=None):
        """ call Dynamics.irun and keep track of fmax"""
        self.fmax = fmax
        if steps is not None:
            self.max_steps = steps
        return Dynamics.irun(self)

    def run(self, fmax=0.05, steps=None):
        """ call Dynamics.run and keep track of fmax"""
        self.fmax = fmax
        if steps is not None:
            self.max_steps = steps
        return Dynamics.run(self)

    def converged(self, forces=None):
        """Did the optimization converge?"""
        if forces is None:
<<<<<<< HEAD
            forces = self.optimizable.get_forces()

        return self.optimizable.converged(forces, self.fmax)
=======
            forces = self.atoms.get_forces()
        is_converged = (forces**2).sum(axis=1).max() < self.fmax**2
        if hasattr(self.atoms, "get_curvature"):
            return is_converged and self.atoms.get_curvature() < 0.0
        return is_converged
>>>>>>> c8b12a4c

    def log(self, forces=None):
        if forces is None:
            forces = self.optimizable.get_forces()
        fmax = sqrt((forces ** 2).sum(axis=1).max())
        e = self.optimizable.get_potential_energy(
            force_consistent=self.force_consistent
        )
        T = time.localtime()
        if self.logfile is not None:
            name = self.__class__.__name__
            if self.nsteps == 0:
                args = (" " * len(name), "Step", "Time", "Energy", "fmax")
                msg = "%s  %4s %8s %15s  %12s\n" % args
                self.logfile.write(msg)

                # if self.force_consistent:
                #     msg = "*Force-consistent energies used in optimization.\n"
                #     self.logfile.write(msg)

            # XXX The "force consistent" handling is really arbitrary.
            # Let's disable the special printing for now.
            #
            # ast = {1: "*", 0: ""}[self.force_consistent]
            ast = ''
            args = (name, self.nsteps, T[3], T[4], T[5], e, ast, fmax)
            msg = "%s:  %3d %02d:%02d:%02d %15.6f%1s %15.6f\n" % args
            self.logfile.write(msg)

            self.logfile.flush()

    def dump(self, data):
        from ase.io.jsonio import write_json
        if world.rank == 0 and self.restart is not None:
            with open(self.restart, 'w') as fd:
                write_json(fd, data)

    def load(self):
        from ase.io.jsonio import read_json
        with open(self.restart) as fd:
            try:
                return read_json(fd, always_array=False)
            except Exception as ex:
                msg = ('Could not decode restart file as JSON.  '
                       'You may need to delete the restart file '
                       f'{self.restart}')
                raise RestartError(msg) from ex

    def set_force_consistent(self):
        """Automatically sets force_consistent to True if force_consistent
        energies are supported by calculator; else False."""
        try:
            self.optimizable.get_potential_energy(force_consistent=True)
        except PropertyNotImplementedError:
            self.force_consistent = False
        else:
            self.force_consistent = True<|MERGE_RESOLUTION|>--- conflicted
+++ resolved
@@ -182,14 +182,8 @@
         >>> for _ in opt2:
         >>>     opt1.run()
         """
-<<<<<<< HEAD
-
-        # compute initial structure and log the first step
+        # compute the initial step
         self.optimizable.get_forces()
-=======
-        # compute the initial step
-        self.atoms.get_forces()
->>>>>>> c8b12a4c
 
         # log the initial step
         if self.nsteps == 0:
@@ -346,17 +340,8 @@
     def converged(self, forces=None):
         """Did the optimization converge?"""
         if forces is None:
-<<<<<<< HEAD
             forces = self.optimizable.get_forces()
-
         return self.optimizable.converged(forces, self.fmax)
-=======
-            forces = self.atoms.get_forces()
-        is_converged = (forces**2).sum(axis=1).max() < self.fmax**2
-        if hasattr(self.atoms, "get_curvature"):
-            return is_converged and self.atoms.get_curvature() < 0.0
-        return is_converged
->>>>>>> c8b12a4c
 
     def log(self, forces=None):
         if forces is None:
