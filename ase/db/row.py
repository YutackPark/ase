--- conflicted
+++ resolved
@@ -4,13 +4,8 @@
 import numpy as np
 
 from ase import Atoms
-<<<<<<< HEAD
-from ase.calculators.calculator import (all_properties,
-                                        PropertyNotImplementedError,
-=======
 from ase.calculators.calculator import (PropertyNotImplementedError,
                                         all_properties,
->>>>>>> c8b12a4c
                                         kptdensity2monkhorstpack)
 from ase.calculators.singlepoint import SinglePointCalculator
 from ase.constraints import dict2constraint
