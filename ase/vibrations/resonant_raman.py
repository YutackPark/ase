"""Resonant Raman intensities"""

import pickle
import os

import numpy as np

import ase.units as u
from ase.parallel import world, paropen
from ase.vibrations import Vibrations
from ase.utils.timing import Timer
from ase.utils import convert_string_to_fd
from ase.vibrations.raman import Raman, RamanCalculator


class ResonantRamanCalculator(RamanCalculator):
    """Base Class for resonant Raman calcultor using finite differences.

    Parameters
    ----------
    overlap : function or False
        Function to calculate overlaps between excitation at
        equilibrium and at a displaced position. Calculators are
        given as first and second argument, respectively.
    """
    def __init__(self, atoms, ExcitationsCalculator, *args,
                 exkwargs={}, exext='.ex.gz', overlap=False,
                 
                 **kwargs):
        """
        Parameters
        ----------
        exkwargs: dict
            Arguments given to the ExcitationsCalculator object
        exext: string
            Extension for filenames of Excitation lists.
        overlap : function or False
          Function to calculate overlaps between excitation at
          equilibrium and at a displaced position. Calculators are
          given as first and second argument, respectively.
        """
        self.exkwargs = exkwargs
        self.overlap = overlap
        RamanCalculator.__init__(self, atoms, ExcitationsCalculator,
                                 *args, exext=exext, **kwargs)

    def calculate(self, atoms, filename, fd):
        """Call ground and excited state calculation"""
        assert(atoms == self.atoms)  # XXX action required
        self.timer.start('Ground state')
        forces = self.atoms.get_forces()
        if world.rank == 0:
            pickle.dump(forces, fd, protocol=2)
            fd.close()
        if self.overlap:
            self.timer.start('Overlap')
            """Overlap is determined as

            ov_ij = int dr displaced*_i(r) eqilibrium_j(r)
            """
            ov_nn = self.overlap(self.atoms.get_calculator(),
                                 self.eq_calculator)
            if world.rank == 0:
                np.save(filename + '.ov', ov_nn)
            self.timer.stop('Overlap')
        self.timer.stop('Ground state')

        self.timer.start('Excitations')
        basename, _ = os.path.splitext(filename)
        excalc = self.exobj(
            self.atoms.get_calculator(), **self.exkwargs)
        exlist = excalc.calculate(self.atoms)
        exlist.write(basename + self.exext)
        self.timer.stop('Excitations')

    def run(self):
        if self.overlap:
            # XXXX stupid way to make a copy
            self.atoms.get_potential_energy()
            self.eq_calculator = self.atoms.get_calculator()
            fname = self.exname + '.eq.gpw'
            self.eq_calculator.write(fname, 'all')
            self.eq_calculator = self.eq_calculator.__class__(fname)
            try:
                # XXX GPAW specific
                self.eq_calculator.converge_wave_functions()
            except AttributeError:
                pass
        Vibrations.run(self)


class ResonantRaman(Raman):
    """Base Class for resonant Raman intensities using finite differences.
    """
    def __init__(self, atoms, Excitations,
                 indices=None,
                 gsname='rraman',  # name for ground state calculations
                 exname=None,      # name for excited state calculations
                 delta=0.01,
                 nfree=2,
                 directions=None,
                 observation={'geometry': '-Z(XX)Z'},
                 form='v',         # form of the dipole operator
                 exkwargs={},      # kwargs to be passed to Excitations
                 exext='.ex.gz',   # extension for Excitation names
                 txt='-',
                 verbose=False,
                 overlap=False,
                 minoverlap=0.02,
                 minrep=0.8,
                 comm=world,):
        """
        Parameters
        ----------
        atoms: ase Atoms object
        Excitations: class
            Type of the excitation list object. The class object is
            initialized as::

                Excitations(atoms.get_calculator())

            or by reading form a file as::

                Excitations('filename', **exkwargs)

            The file is written by calling the method
            Excitations.write('filename').

            Excitations should work like a list of ex obejects, where:
                ex.get_dipole_me(form='v'):
                    gives the velocity form dipole matrix element in
                    units |e| * Angstrom
                ex.energy:
                    is the transition energy in Hartrees
        indices: list
        gsname: string
            name for ground state calculations, used in run() and
            for reading of forces (default 'rraman')
        exname: string
            name for excited state calculations (defaults to gsname),
            used for reading excitations
        delta: float
            Finite difference displacement in Angstrom.
        nfree: float
        directions:
        approximation: string
            Level of approximation used.
        observation: dict
            Polarization settings
        form: string
            Form of the dipole operator, 'v' for velocity form (default)
            and 'r' for length form.
        txt:
            Output stream
        verbose:
            Verbosity level of output
        overlap: bool or function
            Use wavefunction overlaps.
        minoverlap: float ord dict
            Minimal absolute overlap to consider. Defaults to 0.02 to avoid
            numerical garbage.
        minrep: float
            Minimal representation to consider derivative, defaults to 0.8
        """
        assert(nfree == 2)
        Vibrations.__init__(self, atoms, indices, gsname, delta, nfree)
        self.name = gsname
        if exname is None:
            exname = gsname
        self.exname = exname
        self.exext = exext

        if directions is None:
            self.directions = np.array([0, 1, 2])
        else:
            self.directions = np.array(directions)

        self.observation = observation
        self.exobj = Excitations
        self.exkwargs = exkwargs
        self.dipole_form = form

        self.timer = Timer()
        self.txt = convert_string_to_fd(txt)

        self.verbose = verbose
        self.overlap = overlap
        if not isinstance(minoverlap, dict):
            # assume it's a number
            self.minoverlap = {'orbitals': minoverlap,
                               'excitations': minoverlap}
        else:
            self.minoverlap = minoverlap
        self.minrep = minrep

        self.comm = comm

    @property
    def approximation(self):
        return self._approx

    @approximation.setter
    def approximation(self, value):
        self.set_approximation(value)

    def log(self, message, pre='# ', end='\n'):
        if self.verbose:
            self.txt.write(pre + message + end)
            self.txt.flush()

<<<<<<< HEAD
=======
    def run(self):
        if self.overlap:
            # XXXX stupid way to make a copy
            self.atoms.get_potential_energy()
            calc = self.atoms.get_calculator()
            fname = self.exname + '.eq.gpw'
            calc.write(fname, 'all')
            self.eq_calculator = calc.__class__.read(fname)
            if hasattr(self.eq_calculator, 'converge_wave_functions'):
                self.eq_calculator.converge_wave_functions()

        Vibrations.run(self)

    def calculate(self, atoms, filename, fd):
        """Call ground and excited state calculation"""
        assert(atoms == self.atoms)  # XXX action required
        self.timer.start('Ground state')
        forces = self.atoms.get_forces()
        if world.rank == 0:
            pickle.dump(forces, fd, protocol=2)
            fd.close()
        if self.overlap:
            self.timer.start('Overlap')
            """Overlap is determined as

            ov_ij = int dr displaced*_i(r) eqilibrium_j(r)
            """
            ov_nn = self.overlap(self.atoms.get_calculator(),
                                 self.eq_calculator)
            if world.rank == 0:
                np.save(filename + '.ov', ov_nn)
            self.timer.stop('Overlap')
        self.timer.stop('Ground state')

        self.timer.start('Excitations')
        basename, _ = os.path.splitext(filename)
        excitations = self.exobj(
            self.atoms.get_calculator(), **self.exkwargs)
        excitations.write(basename + self.exext)
        self.timer.stop('Excitations')

    def init_parallel_read(self):
        """Initialize variables for parallel read"""
        rank = self.comm.rank
        self.ndof = 3 * len(self.indices)
        myn = -(-self.ndof // self.comm.size)  # ceil divide
        self.slize = s = slice(myn * rank, myn * (rank + 1))
        self.myindices = np.repeat(self.indices, 3)[s]
        self.myxyz = ('xyz' * len(self.indices))[s]
        self.myr = range(self.ndof)[s]
        self.mynd = len(self.myr)
>>>>>>> 04c5a657

    def read_excitations(self):
        """Read all finite difference excitations and select matching."""
        if self.overlap:
            return self.read_excitations_overlap()

        self.timer.start('read excitations')
        self.timer.start('really read')
        self.log('reading ' + self.exname + '.eq' + self.exext)
        ex0_object = self.exobj(self.exname + '.eq' + self.exext,
                                **self.exkwargs)
        eu = ex0_object.energy_to_eV_scale
        self.timer.stop('really read')
        self.timer.start('index')
        matching = frozenset(ex0_object)
        self.timer.stop('index')

        def append(lst, exname, matching):
            self.timer.start('really read')
            self.log('reading ' + exname, end=' ')
            exo = self.exobj(exname, **self.exkwargs)
            lst.append(exo)
            self.timer.stop('really read')
            self.timer.start('index')
            matching = matching.intersection(exo)
            self.log('len={0}, matching={1}'.format(len(exo),
                                                    len(matching)), pre='')
            self.timer.stop('index')
            return matching

        exm_object_list = []
        exp_object_list = []
        for a, i in zip(self.myindices, self.myxyz):
            name = '%s.%d%s' % (self.exname, a, i)
            matching = append(exm_object_list,
                              name + '-' + self.exext, matching)
            matching = append(exp_object_list,
                              name + '+' + self.exext, matching)
        self.ndof = 3 * len(self.indices)
        self.nex = len(matching)
        self.timer.stop('read excitations')

        self.timer.start('select')

        def select(exl, matching):
            mlst = [ex for ex in exl if ex in matching]
            assert(len(mlst) == len(matching))
            return mlst
        ex0 = select(ex0_object, matching)
        exm = []
        exp = []
        r = 0
        for a, i in zip(self.myindices, self.myxyz):
            exm.append(select(exm_object_list[r], matching))
            exp.append(select(exp_object_list[r], matching))
            r += 1
        self.timer.stop('select')

        self.timer.start('me and energy')

        self.ex0E_p = np.array([ex.energy * eu for ex in ex0])
        self.ex0m_pc = (np.array(
            [ex.get_dipole_me(form=self.dipole_form) for ex in ex0]) *
            u.Bohr)
        exmE_rp = []
        expE_rp = []
        exF_rp = []
        exmm_rpc = []
        expm_rpc = []
        r = 0
        for a, i in zip(self.myindices, self.myxyz):
            exmE_rp.append([em.energy for em in exm[r]])
            expE_rp.append([ep.energy for ep in exp[r]])
            exF_rp.append(
                [(em.energy - ep.energy)
                 for ep, em in zip(exp[r], exm[r])])
            exmm_rpc.append(
                [ex.get_dipole_me(form=self.dipole_form)
                 for ex in exm[r]])
            expm_rpc.append(
                [ex.get_dipole_me(form=self.dipole_form)
                 for ex in exp[r]])
            r += 1
        # indicees: r=coordinate, p=excitation
        # energies in eV
        self.exmE_rp = np.array(exmE_rp) * eu
        self.expE_rp = np.array(expE_rp) * eu
        # forces in eV / Angstrom
        self.exF_rp = np.array(exF_rp) * eu / 2 / self.delta
        # matrix elements in e * Angstrom
        self.exmm_rpc = np.array(exmm_rpc) * u.Bohr
        self.expm_rpc = np.array(expm_rpc) * u.Bohr

        self.timer.stop('me and energy')

    def read_excitations_overlap(self):
        """Read all finite difference excitations and wf overlaps.

        We assume that the wave function overlaps are determined as

        ov_ij = int dr displaced*_i(r) eqilibrium_j(r)
        """
        self.timer.start('read excitations')
        self.timer.start('read+rotate')
        self.log('reading ' + self.exname + '.eq' + self.exext)
        ex0 = self.exobj(self.exname + '.eq' + self.exext,
                         **self.exkwargs)
        eu = ex0.energy_to_eV_scale
        rep0_p = np.ones((len(ex0)), dtype=float)

        def load(name, pm, rep0_p):
            self.log('reading ' + name + pm + self.exext)
            ex_p = self.exobj(name + pm + self.exext, **self.exkwargs)
            self.log('reading ' + name + pm + '.pckl.ov.npy')
            ov_nn = np.load(name + pm + '.pckl.ov.npy')
            # remove numerical garbage
            ov_nn = np.where(np.abs(ov_nn) > self.minoverlap['orbitals'],
                             ov_nn, 0)
            self.timer.start('ex overlap')
            ov_pp = ex_p.overlap(ov_nn, ex0)
            # remove numerical garbage
            ov_pp = np.where(np.abs(ov_pp) > self.minoverlap['excitations'],
                             ov_pp, 0)
            rep0_p *= (ov_pp.real**2 + ov_pp.imag**2).sum(axis=0)
            self.timer.stop('ex overlap')
            return ex_p, ov_pp

        def rotate(ex_p, ov_pp):
            e_p = np.array([ex.energy for ex in ex_p])
            m_pc = np.array(
                [ex.get_dipole_me(form=self.dipole_form) for ex in ex_p])
            r_pp = ov_pp.T
            return ((r_pp.real**2 + r_pp.imag**2).dot(e_p),
                    r_pp.dot(m_pc))

        exmE_rp = []
        expE_rp = []
        exF_rp = []
        exmm_rpc = []
        expm_rpc = []
        exdmdr_rpc = []
        for a, i in zip(self.myindices, self.myxyz):
            name = '%s.%d%s' % (self.exname, a, i)
            ex, ov = load(name, '-', rep0_p)
            exmE_p, exmm_pc = rotate(ex, ov)
            ex, ov = load(name, '+', rep0_p)
            expE_p, expm_pc = rotate(ex, ov)
            exmE_rp.append(exmE_p)
            expE_rp.append(expE_p)
            exF_rp.append(exmE_p - expE_p)
            exmm_rpc.append(exmm_pc)
            expm_rpc.append(expm_pc)
            exdmdr_rpc.append(expm_pc - exmm_pc)
        self.timer.stop('read+rotate')

        self.timer.start('me and energy')

        # select only excitations that are sufficiently represented
        self.comm.product(rep0_p)
        select = np.where(rep0_p > self.minrep)[0]

        self.ex0E_p = np.array([ex.energy * eu for ex in ex0])[select]
        self.ex0m_pc = (np.array(
            [ex.get_dipole_me(form=self.dipole_form)
             for ex in ex0])[select] * u.Bohr)

        if len(self.myr):
            # indicees: r=coordinate, p=excitation
            # energies in eV
            self.exmE_rp = np.array(exmE_rp)[:, select] * eu
            self.expE_rp = np.array(expE_rp)[:, select] * eu
            # forces in eV / Angstrom
            self.exF_rp = np.array(exF_rp)[:, select] * eu / 2 / self.delta
            # matrix elements in e * Angstrom
            self.exmm_rpc = np.array(exmm_rpc)[:, select, :] * u.Bohr
            self.expm_rpc = np.array(expm_rpc)[:, select, :] * u.Bohr
            # matrix element derivatives in e
            self.exdmdr_rpc = (np.array(exdmdr_rpc)[:, select, :] *
                               u.Bohr / 2 / self.delta)
        else:
            # did not read
            self.exmE_rp = self.expE_rp = self.exF_rp = np.empty((0))
            self.exmm_rpc = self.expm_rpc = self.exdmdr_rpc = np.empty((0))

        self.timer.stop('me and energy')
        self.timer.stop('read excitations')

    def read(self, method='standard', direction='central'):
        """Read data from a pre-performed calculation."""

        self.timer.start('read')
        self.timer.start('vibrations')
        Vibrations.read(self, method, direction)
        # we now have:
        # self.H     : Hessian matrix
        # self.im    : 1./sqrt(masses)
        # self.modes : Eigenmodes of the mass weighted Hessian
        self.om_Q = self.hnu.real    # energies in eV
        self.om_v = self.om_Q
        # pre-factors for one vibrational excitation
        with np.errstate(divide='ignore'):
            self.vib01_Q = np.where(self.om_Q > 0,
                                    1. / np.sqrt(2 * self.om_Q), 0)
        # -> sqrt(amu) * Angstrom
        self.vib01_Q *= np.sqrt(u.Ha * u._me / u._amu) * u.Bohr
        self.timer.stop('vibrations')

        self.timer.start('excitations')
        self.init_parallel_read()
        if not hasattr(self, 'ex0E_p'):
            if self.overlap:
                self.read_excitations_overlap()
            else:
                self.read_excitations()
        self.timer.stop('excitations')
        self.timer.stop('read')

    def get_cross_sections(self, omega, gamma):
        """Returns Raman cross sections for each vibration."""
        I_v = self.intensity(omega, gamma)
        pre = 1. / 16 / np.pi**2 / u._eps0**2 / u._c**4
        # frequency of scattered light
        omS_v = omega - self.om_v
        return pre * omega * omS_v**3 * I_v

    def get_spectrum(self, omega, gamma=0.1,
                     start=None, end=None, npts=None, width=20,
                     type='Gaussian', method='standard', direction='central',
                     intensity_unit='????', normalize=False):
        """Get resonant Raman spectrum.

        The method returns wavenumbers in cm^-1 with corresponding
        Raman cross section.
        Start and end point, and width of the Gaussian/Lorentzian should
        be given in cm^-1.
        """

        self.type = type.lower()
        assert self.type in ['gaussian', 'lorentzian']

        frequencies = self.get_frequencies(method, direction).real
        intensities = self.get_cross_sections(omega, gamma)
        if width is None:
            return [frequencies, intensities]

        if start is None:
            start = min(self.om_v) / u.invcm - 3 * width
        if end is None:
            end = max(self.om_v) / u.invcm + 3 * width

        if not npts:
            npts = int((end - start) / width * 10 + 1)

        prefactor = 1
        if self.type == 'lorentzian':
            intensities = intensities * width * np.pi / 2.
            if normalize:
                prefactor = 2. / width / np.pi
        else:
            sigma = width / 2. / np.sqrt(2. * np.log(2.))
            if normalize:
                prefactor = 1. / sigma / np.sqrt(2 * np.pi)
        # Make array with spectrum data
        spectrum = np.empty(npts)
        energies = np.linspace(start, end, npts)
        for i, energy in enumerate(energies):
            energies[i] = energy
            if self.type == 'lorentzian':
                spectrum[i] = (intensities * 0.5 * width / np.pi /
                               ((frequencies - energy)**2 +
                                0.25 * width**2)).sum()
            else:
                spectrum[i] = (intensities *
                               np.exp(-(frequencies - energy)**2 /
                                      2. / sigma**2)).sum()
        return [energies, prefactor * spectrum]

    def write_spectrum(self, omega, gamma,
                       out='resonant-raman-spectra.dat',
                       start=200, end=4000,
                       npts=None, width=10,
                       type='Gaussian', method='standard',
                       direction='central'):
        """Write out spectrum to file.

        Start and end
        point, and width of the Gaussian/Lorentzian should be given
        in cm^-1."""
        energies, spectrum = self.get_spectrum(omega, gamma,
                                               start, end, npts, width,
                                               type, method, direction)

        # Write out spectrum in file. First column is absolute intensities.
        outdata = np.empty([len(energies), 3])
        outdata.T[0] = energies
        outdata.T[1] = spectrum
        fd = paropen(out, 'w')
        fd.write('# Resonant Raman spectrum\n')
        if hasattr(self, '_approx'):
            fd.write('# approximation: {0}\n'.format(self._approx))
        for key in self.observation:
            fd.write('# {0}: {1}\n'.format(key, self.observation[key]))
        fd.write('# omega={0:g} eV, gamma={1:g} eV\n'.format(omega, gamma))
        if width is not None:
            fd.write('# %s folded, width=%g cm^-1\n' % (type.title(), width))
        fd.write('# [cm^-1]  [a.u.]\n')

        for row in outdata:
            fd.write('%.3f  %15.5g\n' %
                     (row[0], row[1]))
        fd.close()

    def __del__(self):
        self.timer.write(self.txt)


class LrResonantRaman(ResonantRaman):
    """Resonant Raman for linear response

    Quick and dirty approach to enable loading of LrTDDFT calculations
    """
    def read_excitations(self):
        self.timer.start('read excitations')
        self.timer.start('really read')
        self.log('reading ' + self.exname + '.eq' + self.exext)
        ex0_object = self.exobj(self.exname + '.eq' + self.exext,
                                **self.exkwargs)
        eu = ex0_object.energy_to_eV_scale
        self.timer.stop('really read')
        self.timer.start('index')
        matching = frozenset(ex0_object.kss)
        self.timer.stop('index')

        def append(lst, exname, matching):
            self.timer.start('really read')
            self.log('reading ' + exname, end=' ')
            exo = self.exobj(exname, **self.exkwargs)
            lst.append(exo)
            self.timer.stop('really read')
            self.timer.start('index')
            matching = matching.intersection(exo.kss)
            self.log('len={0}, matching={1}'.format(len(exo.kss),
                                                    len(matching)), pre='')
            self.timer.stop('index')
            return matching

        exm_object_list = []
        exp_object_list = []
        for a in self.indices:
            for i in 'xyz':
                name = '%s.%d%s' % (self.exname, a, i)
                matching = append(exm_object_list,
                                  name + '-' + self.exext, matching)
                matching = append(exp_object_list,
                                  name + '+' + self.exext, matching)
        self.ndof = 3 * len(self.indices)
        self.timer.stop('read excitations')

        self.timer.start('select')

        def select(exl, matching):
            exl.diagonalize(**self.exkwargs)
            mlst = [ex for ex in exl]
#            mlst = [ex for ex in exl if ex in matching]
#            assert(len(mlst) == len(matching))
            return mlst
        ex0 = select(ex0_object, matching)
        self.nex = len(ex0)
        exm = []
        exp = []
        r = 0
        for a in self.indices:
            for i in 'xyz':
                exm.append(select(exm_object_list[r], matching))
                exp.append(select(exp_object_list[r], matching))
                r += 1
        self.timer.stop('select')

        self.timer.start('me and energy')

        self.ex0E_p = np.array([ex.energy * eu for ex in ex0])
#        self.exmE_p = np.array([ex.energy * eu for ex in exm])
#        self.expE_p = np.array([ex.energy * eu for ex in exp])
        self.ex0m_pc = (np.array(
            [ex.get_dipole_me(form=self.dipole_form) for ex in ex0]) *
            u.Bohr)
        self.exF_rp = []
        exmE_rp = []
        expE_rp = []
        exmm_rpc = []
        expm_rpc = []
        r = 0
        for a in self.indices:
            for i in 'xyz':
                exmE_rp.append([em.energy for em in exm[r]])
                expE_rp.append([ep.energy for ep in exp[r]])
                self.exF_rp.append(
                    [(em.energy - ep.energy)
                     for ep, em in zip(exp[r], exm[r])])
                exmm_rpc.append(
                    [ex.get_dipole_me(form=self.dipole_form) for ex in exm[r]])
                expm_rpc.append(
                    [ex.get_dipole_me(form=self.dipole_form) for ex in exp[r]])
                r += 1
        self.exmE_rp = np.array(exmE_rp) * eu
        self.expE_rp = np.array(expE_rp) * eu
        self.exF_rp = np.array(self.exF_rp) * eu / 2 / self.delta
        self.exmm_rpc = np.array(exmm_rpc) * u.Bohr
        self.expm_rpc = np.array(expm_rpc) * u.Bohr

        self.timer.stop('me and energy')<|MERGE_RESOLUTION|>--- conflicted
+++ resolved
@@ -208,49 +208,6 @@
             self.txt.write(pre + message + end)
             self.txt.flush()
 
-<<<<<<< HEAD
-=======
-    def run(self):
-        if self.overlap:
-            # XXXX stupid way to make a copy
-            self.atoms.get_potential_energy()
-            calc = self.atoms.get_calculator()
-            fname = self.exname + '.eq.gpw'
-            calc.write(fname, 'all')
-            self.eq_calculator = calc.__class__.read(fname)
-            if hasattr(self.eq_calculator, 'converge_wave_functions'):
-                self.eq_calculator.converge_wave_functions()
-
-        Vibrations.run(self)
-
-    def calculate(self, atoms, filename, fd):
-        """Call ground and excited state calculation"""
-        assert(atoms == self.atoms)  # XXX action required
-        self.timer.start('Ground state')
-        forces = self.atoms.get_forces()
-        if world.rank == 0:
-            pickle.dump(forces, fd, protocol=2)
-            fd.close()
-        if self.overlap:
-            self.timer.start('Overlap')
-            """Overlap is determined as
-
-            ov_ij = int dr displaced*_i(r) eqilibrium_j(r)
-            """
-            ov_nn = self.overlap(self.atoms.get_calculator(),
-                                 self.eq_calculator)
-            if world.rank == 0:
-                np.save(filename + '.ov', ov_nn)
-            self.timer.stop('Overlap')
-        self.timer.stop('Ground state')
-
-        self.timer.start('Excitations')
-        basename, _ = os.path.splitext(filename)
-        excitations = self.exobj(
-            self.atoms.get_calculator(), **self.exkwargs)
-        excitations.write(basename + self.exext)
-        self.timer.stop('Excitations')
-
     def init_parallel_read(self):
         """Initialize variables for parallel read"""
         rank = self.comm.rank
@@ -261,7 +218,6 @@
         self.myxyz = ('xyz' * len(self.indices))[s]
         self.myr = range(self.ndof)[s]
         self.mynd = len(self.myr)
->>>>>>> 04c5a657
 
     def read_excitations(self):
         """Read all finite difference excitations and select matching."""
